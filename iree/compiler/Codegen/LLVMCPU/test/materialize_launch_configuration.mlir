// RUN: iree-opt -pass-pipeline='hal.executable(hal.executable.variant(iree-llvmcpu-lower-executable-target{test-lowering-configuration=true}))' -cse -canonicalize -split-input-file %s | IreeFileCheck %s

hal.executable private @matmul_tensors  {
  hal.interface @io {
    hal.interface.binding @arg0, set=0, binding=0, type="StorageBuffer"
    hal.interface.binding @arg1, set=0, binding=1, type="StorageBuffer"
    hal.interface.binding @ret0, set=0, binding=2, type="StorageBuffer"
  }
  hal.executable.variant @llvm, target = <"llvm", "embedded-elf-arm_64", {
       data_layout = "e-m:e-p270:32:32-p271:32:32-p272:64:64-i64:64-f80:128-n8:16:32:64-S128",
       native_vector_size = 16 : index,
       target_triple = "aarch64-unknown-unknown-eabi-elf"
    }> {
    hal.executable.entry_point @matmul_tensors attributes {
      interface = @io,
      ordinal = 0 : index
    }
    builtin.module {
      func @matmul_tensors() {
        %c0 = arith.constant 0 : index
        %c1 = arith.constant 1 : index
        %M = hal.interface.load.constant offset = 0 : index
        %N = hal.interface.load.constant offset = 1 : index
        %K = hal.interface.load.constant offset = 2 : index
        %0 = hal.interface.binding.subspan @io::@arg0[%c0] : !flow.dispatch.tensor<readonly:?x?xf32>{%M, %K}
        %2 = hal.interface.binding.subspan @io::@arg1[%c0] : !flow.dispatch.tensor<readonly:?x?xf32>{%K, %N}
        %4 = hal.interface.binding.subspan @io::@arg2[%c0] : !flow.dispatch.tensor<readonly:?x?xf32>{%M, %N}
        %6 = hal.interface.binding.subspan @io::@ret0[%c0] : !flow.dispatch.tensor<writeonly:?x?xf32>{%M, %N}
        %workgroup_size_x = hal.interface.workgroup.size[0] : index
        %workgroup_size_y = hal.interface.workgroup.size[1] : index
        %workgroup_id_x = hal.interface.workgroup.id[0] : index
        %workgroup_count_x = hal.interface.workgroup.count[0] : index
        %workgroup_id_y = hal.interface.workgroup.id[1] : index
        %workgroup_count_y = hal.interface.workgroup.count[1] : index
        %8 = affine.apply affine_map<()[s0, s1] -> (s0 * s1)>()[%workgroup_size_y, %workgroup_id_y]
        %9 = affine.apply affine_map<()[s0, s1] -> (s0 * s1)>()[%workgroup_size_y, %workgroup_count_y]
        scf.for %arg0 = %8 to %M step %9 {
          %10 = affine.apply affine_map<()[s0, s1] -> (s0 * s1)>()[%workgroup_size_x, %workgroup_id_x]
          %11 = affine.apply affine_map<()[s0, s1] -> (s0 * s1)>()[%workgroup_size_x, %workgroup_count_x]
          scf.for %arg1 = %10 to %N step %11 {
            %12 = affine.min affine_map<(d0)[s0, s1] -> (s0, -d0 + s1)>(%arg0)[%workgroup_size_y, %N]
            %13 = flow.dispatch.tensor.load %0, offsets=[%arg0, 0], sizes=[%12, %K], strides=[1, 1] : !flow.dispatch.tensor<readonly:?x?xf32> -> tensor<?x?xf32>
            %14 = affine.min affine_map<(d0)[s0, s1] -> (s0, -d0 + s1)>(%arg1)[%workgroup_size_x, %M]
            %15 = flow.dispatch.tensor.load %2, offsets=[0, %arg1], sizes=[%K, %14], strides=[1, 1] : !flow.dispatch.tensor<readonly:?x?xf32> -> tensor<?x?xf32>
            %16 = flow.dispatch.tensor.load %4, offsets=[%arg0, %arg1], sizes=[%12, %14], strides=[1, 1] : !flow.dispatch.tensor<readonly:?x?xf32> -> tensor<?x?xf32>
            %17 = linalg.matmul ins(%13, %15 : tensor<?x?xf32>, tensor<?x?xf32>) outs(%16 : tensor<?x?xf32>) -> tensor<?x?xf32>
            flow.dispatch.tensor.store %17, %6, offsets=[%arg0, %arg1], sizes=[%12, %14], strides=[1, 1] : tensor<?x?xf32> -> !flow.dispatch.tensor<writeonly:?x?xf32>
          }
        }
        return
      }
    }
  }
}

//  CHECK-DAG: #[[CONFIG:.+]] = #iree_codegen.lowering.config<tile_sizes = {{\[}}[], [16, 4, 64], [4, 4, 4]{{\]}}, native_vector_size = [4, 4, 4]>
//  CHECK-DAG: #[[TRANSLATION:.+]] = #iree_codegen.translation.info<"CPUTileFuseAndVectorize", workload_per_wg = [64, 64]>
//  CHECK-DAG: #[[MAP0:.+]] = affine_map<()[s0] -> (s0 ceildiv 64)>
//      CHECK: hal.executable.entry_point public @matmul_tensors
// CHECK-SAME:   translation.info = #[[TRANSLATION]]
// CHECK-NEXT:   (%[[ARG0:[a-zA-Z0-9_]+]]: index
// CHECK-SAME:    %[[ARG1:[a-zA-Z0-9_]+]]: index
// CHECK-SAME:    %[[ARG2:[a-zA-Z0-9_]+]]: index)
//  CHECK-DAG:    %[[C1:.+]] = arith.constant 1 : index
//  CHECK-DAG:    %[[D0:.+]] = affine.apply #[[MAP0]]()[%[[ARG0]]]
//  CHECK-DAG:    %[[D1:.+]] = affine.apply #[[MAP0]]()[%[[ARG1]]]
//      CHECK:    hal.return %[[D0]], %[[D1]], %[[C1]] : index, index, index
//      CHECK: linalg.matmul
// CHECK-SAME:   lowering.config = #[[CONFIG]]

// -----

hal.executable private @add_no_config  {
  hal.interface @io {
    hal.interface.binding @arg0, set=0, binding=0, type="StorageBuffer"
    hal.interface.binding @arg1, set=0, binding=1, type="StorageBuffer"
    hal.interface.binding @ret0, set=0, binding=2, type="StorageBuffer"
  }
  hal.executable.variant @llvm, target = <"llvm", "embedded-elf-x86_64", {
       data_layout = "e-m:e-p270:32:32-p271:32:32-p272:64:64-i64:64-f80:128-n8:16:32:64-S128",
       native_vector_size = 16 : index,
       target_triple = "x86_64-unknown-linux-gnu"
    }> {
    hal.executable.entry_point @add_no_config attributes {
      interface = @io,
      ordinal = 0 : index
    }
    builtin.module  {
      func @add_no_config() {
        %c0 = arith.constant 0 : index
        %dim0 = hal.interface.load.constant offset = 0 : index
        %dim1 = hal.interface.load.constant offset = 1 : index
        %0 = hal.interface.binding.subspan @io::@arg0[%c0] : !flow.dispatch.tensor<readonly:?x?xf32>{%dim0, %dim1}
        %1 = hal.interface.binding.subspan @io::@arg1[%c0] : !flow.dispatch.tensor<readonly:?xf32>{%dim1}
        %2 = hal.interface.binding.subspan @io::@ret0[%c0] : !flow.dispatch.tensor<writeonly:?x?xf32>{%dim0, %dim1}
        %3 = flow.dispatch.tensor.load %0, offsets=[], sizes=[], strides=[] : !flow.dispatch.tensor<readonly:?x?xf32> -> tensor<?x?xf32>
        %4 = flow.dispatch.tensor.load %1, offsets=[], sizes=[], strides=[] : !flow.dispatch.tensor<readonly:?xf32> -> tensor<?xf32>
        %5 = linalg.init_tensor [%dim0, %dim1] : tensor<?x?xf32>
        %6 = linalg.generic {
          indexing_maps = [affine_map<(d0, d1) -> (d0, d1)>,
                           affine_map<(d0, d1) -> (d1)>,
                           affine_map<(d0, d1) -> (d0, d1)>],
          iterator_types = ["parallel", "parallel"]}
          ins(%3, %4 : tensor<?x?xf32>, tensor<?xf32>) outs(%5 : tensor<?x?xf32>) {
          ^bb0(%arg0: f32, %arg1: f32, %arg2: f32):  // no predecessors
            %7 = arith.addf %arg0, %arg1 : f32
            linalg.yield %7 : f32
          } -> tensor<?x?xf32>
        flow.dispatch.tensor.store %6, %2, offsets = [], sizes = [], strides = [] : tensor<?x?xf32> -> !flow.dispatch.tensor<writeonly:?x?xf32>
        return
      }
      hal.interface private @io  {
        hal.interface.binding @arg0, set=0, binding=0, type="StorageBuffer"
        hal.interface.binding @arg1, set=0, binding=1, type="StorageBuffer"
        hal.interface.binding @ret0, set=0, binding=2, type="StorageBuffer"
      }
    }
  }
}
//  CHECK-DAG:  #[[CONFIG:.+]] = #iree_codegen.lowering.config<tile_sizes = {{\[}}[], [1, 4]{{\]}}, native_vector_size = [1, 4]>
//  CHECK-DAG:  #[[TRANSLATION:.+]] = #iree_codegen.translation.info<"CPUSingleTilingExpert", workload_per_wg = []>
//      CHECK:  hal.executable private @add_no_config
//      CHECK:  hal.executable.entry_point public @add_no_config
// CHECK-SAME:      translation.info = #[[TRANSLATION]]
//      CHECK:    %[[C1:.+]] = arith.constant 1 : index
//      CHECK:    hal.return %[[C1]], %[[C1]], %[[C1]]
//      CHECK:  func @add_no_config() {
//      CHECK:    linalg.generic
// CHECK-SAME:        lowering.config = #[[CONFIG]]

// -----

<<<<<<< HEAD
hal.executable private @add  {
  hal.interface @io {
    hal.interface.binding @arg0, set=0, binding=0, type="StorageBuffer"
    hal.interface.binding @arg1, set=0, binding=1, type="StorageBuffer"
    hal.interface.binding @ret0, set=0, binding=2, type="StorageBuffer"
  }
  hal.executable.variant @llvm, target = <"llvm", "embedded-elf-x86_64", {
       data_layout = "e-m:e-p270:32:32-p271:32:32-p272:64:64-i64:64-f80:128-n8:16:32:64-S128",
       native_vector_size = 16 : index,
       target_triple = "x86_64-unknown-linux-gnu"
    }> {
    hal.executable.entry_point @add attributes {
      interface = @io, ordinal = 0 : index,
      signature = (!flow.dispatch.tensor<readonly:?x?xf32>, !flow.dispatch.tensor<readonly:?xf32>,
        !flow.dispatch.tensor<writeonly:?x?xf32>) -> ()}
    builtin.module  {
      func @add() {
        %c0 = arith.constant 0 : index
        %c1 = arith.constant 1 : index
        %dim0 = hal.interface.load.constant offset = 0 : index
        %dim1 = hal.interface.load.constant offset = 1 : index
        %0 = hal.interface.binding.subspan @io::@arg0[%c0] : memref<?x?xf32>{%dim0, %dim1}
        %2 = hal.interface.binding.subspan @io::@arg1[%c0] : memref<?xf32>{%dim1}
        %6 = hal.interface.binding.subspan @io::@ret0[%c0] : memref<?x?xf32>{%dim0, %dim1}
        %M = memref.dim %0, %c0 : memref<?x?xf32>
        %N = memref.dim %0, %c1 : memref<?x?xf32>
        %workgroup_size_x = hal.interface.workgroup.size[0] : index
        %workgroup_size_y = hal.interface.workgroup.size[1] : index
        %workgroup_id_x = hal.interface.workgroup.id[0] : index
        %workgroup_count_x = hal.interface.workgroup.count[0] : index
        %workgroup_id_y = hal.interface.workgroup.id[1] : index
        %workgroup_count_y = hal.interface.workgroup.count[1] : index
        %8 = affine.apply affine_map<()[s0, s1] -> (s0 * s1)>()[%workgroup_size_y, %workgroup_id_y]
        %9 = affine.apply affine_map<()[s0, s1] -> (s0 * s1)>()[%workgroup_size_y, %workgroup_count_y]
        scf.for %arg0 = %8 to %M step %9 {
          %10 = affine.apply affine_map<()[s0, s1] -> (s0 * s1)>()[%workgroup_size_x, %workgroup_id_x]
          %11 = affine.apply affine_map<()[s0, s1] -> (s0 * s1)>()[%workgroup_size_x, %workgroup_count_x]
          scf.for %arg1 = %10 to %N step %11 {
            %12 = affine.min affine_map<(d0)[s0, s1] -> (s0, -d0 + s1)>(%arg0)[%workgroup_size_y, %M]
            %13 = affine.min affine_map<(d0)[s0, s1] -> (s0, -d0 + s1)>(%arg1)[%workgroup_size_x, %N]
            %14 = memref.subview %0[%arg0, %arg1] [%12, %13] [1, 1] : memref<?x?xf32> to memref<?x?xf32, affine_map<(d0, d1)[s0, s1] -> (d0 * s1 + s0 + d1)>>
            %15 = memref.subview %2[%arg1] [%13] [1] : memref<?xf32> to memref<?xf32, affine_map<(d0)[s0] -> (d0 + s0)>>
            %16 = memref.subview %6[%arg0, %arg1] [%12, %13] [1, 1] : memref<?x?xf32> to memref<?x?xf32, affine_map<(d0, d1)[s0, s1] -> (d0 * s1 + s0 + d1)>>
            linalg.generic {
              indexing_maps = [affine_map<(d0, d1) -> (d0, d1)>,
                               affine_map<(d0, d1) -> (d1)>,
                               affine_map<(d0, d1) -> (d0, d1)>],
              iterator_types = ["parallel", "parallel"]}
              ins(%14, %15 : memref<?x?xf32, affine_map<(d0, d1)[s0, s1] -> (d0 * s1 + s0 + d1)>>, memref<?xf32, affine_map<(d0)[s0] -> (d0 + s0)>>) outs(%16 : memref<?x?xf32, affine_map<(d0, d1)[s0, s1] -> (d0 * s1 + s0 + d1)>>) {
              ^bb0(%arg2: f32, %arg3: f32, %arg4: f32):  // no predecessors
                %3 = arith.addf %arg2, %arg3 : f32
                linalg.yield %3 : f32
              }
          }
        }
        return
      }
      hal.interface private @io  {
        hal.interface.binding @arg0, set=0, binding=0, type="StorageBuffer"
        hal.interface.binding @arg1, set=0, binding=1, type="StorageBuffer"
        hal.interface.binding @ret0, set=0, binding=2, type="StorageBuffer"
      }
    }
  }
}
//  CHECK-DAG: #[[CONFIG:.+]] = #iree_codegen.lowering.config<tile_sizes = {{\[}}[], [1, 4]{{\]}}, native_vector_size = [1, 4]>
//  CHECK-DAG: #[[TRANSLATION:.+]] = #iree_codegen.translation.info<"CPUSingleTilingExpert", workload_per_wg = [64, 64]>
//  CHECK-DAG: #[[MAP0:.+]] = affine_map<()[s0] -> (s0 ceildiv 64)>
//      CHECK: hal.executable.entry_point public @add
// CHECK-SAME:   translation.info = #[[TRANSLATION]]
// CHECK-NEXT:   (%[[ARG0:[a-zA-Z0-9_]+]]: index
// CHECK-SAME:    %[[ARG1:[a-zA-Z0-9_]+]]: index
// CHECK-SAME:    %[[ARG2:[a-zA-Z0-9_]+]]: index)
//  CHECK-DAG:    %[[C1:.+]] = arith.constant 1 : index
//  CHECK-DAG:    %[[D0:.+]] = affine.apply #[[MAP0]]()[%[[ARG0]]]
//  CHECK-DAG:    %[[D1:.+]] = affine.apply #[[MAP0]]()[%[[ARG1]]]
//      CHECK:    hal.return %[[D0]], %[[D1]], %[[C1]] : index, index, index
//      CHECK: linalg.generic
// CHECK-SAME:     lowering.config = #[[CONFIG]]

// -----

=======
#map0 = affine_map<()[s0, s1] -> (s0 * s1)>
#map1 = affine_map<(d0)[s0, s1] -> (s1, -d0 + s0)>
#map2 = affine_map<(d0, d1, d2, d3) -> (d0, d1, d2, d3)>
>>>>>>> db2bb1da
hal.executable private @add4D  {
  hal.interface @io {
    hal.interface.binding @arg0, set=0, binding=0, type="StorageBuffer"
    hal.interface.binding @arg1, set=0, binding=1, type="StorageBuffer"
    hal.interface.binding @ret0, set=0, binding=2, type="StorageBuffer"
  }
  hal.executable.variant @llvm, target = <"llvm", "embedded-elf-x86_64", {
       data_layout = "e-m:e-p270:32:32-p271:32:32-p272:64:64-i64:64-f80:128-n8:16:32:64-S128",
       native_vector_size = 16 : index,
       target_triple = "x86_64-unknown-linux-gnu"
    }> {
    hal.executable.entry_point @add4D attributes {
      interface = @io, ordinal = 0 : index,
      signature = (!flow.dispatch.tensor<readonly:?x?x?x?xf32>, !flow.dispatch.tensor<readonly:?xf32>,
        !flow.dispatch.tensor<writeonly:?x?x?x?xf32>) -> ()}
    builtin.module  {
      func @add4D() {
        %c0 = arith.constant 0 : index
        %0 = hal.interface.load.constant offset = 0 : index
        %1 = hal.interface.load.constant offset = 1 : index
        %2 = hal.interface.load.constant offset = 2 : index
        %3 = hal.interface.load.constant offset = 3 : index
        %4 = hal.interface.load.constant offset = 4 : index
        %5 = hal.interface.load.constant offset = 5 : index
        %6 = hal.interface.load.constant offset = 6 : index
        %7 = hal.interface.load.constant offset = 7 : index
        %8 = hal.interface.binding.subspan @io::@s0b0[%c0] {alignment = 32 : index} : !flow.dispatch.tensor<readonly:?x?x?x?xf32>{%0, %1, %2, %3}
        %9 = hal.interface.binding.subspan @io::@s0b1[%c0] {alignment = 32 : index} : !flow.dispatch.tensor<readonly:?x?x?x?xf32>{%4, %5, %6, %7}
        %10 = hal.interface.binding.subspan @io::@s0b2[%c0] {alignment = 32 : index} : !flow.dispatch.tensor<writeonly:?x?x?x?xf32>{%0, %1, %2, %3}
        %workgroup_size_x = hal.interface.workgroup.size[0] : index
        %workgroup_size_y = hal.interface.workgroup.size[1] : index
        %workgroup_size_z = hal.interface.workgroup.size[2] : index
        %workgroup_id_x = hal.interface.workgroup.id[0] : index
        %workgroup_count_x = hal.interface.workgroup.count[0] : index
        %workgroup_id_y = hal.interface.workgroup.id[1] : index
        %workgroup_count_y = hal.interface.workgroup.count[1] : index
        %workgroup_id_z = hal.interface.workgroup.id[2] : index
        %workgroup_count_z = hal.interface.workgroup.count[2] : index
<<<<<<< HEAD
        %28 = affine.apply affine_map<()[s0, s1] -> (s0 * s1)>()[%workgroup_size_z, %workgroup_id_z]
        %29 = affine.apply affine_map<()[s0, s1] -> (s0 * s1)>()[%workgroup_size_z, %workgroup_count_z]
        scf.for %arg20 = %28 to %M step %29 {
          %8 = affine.apply affine_map<()[s0, s1] -> (s0 * s1)>()[%workgroup_size_y, %workgroup_id_y]
          %9 = affine.apply affine_map<()[s0, s1] -> (s0 * s1)>()[%workgroup_size_y, %workgroup_count_y]
          scf.for %arg0 = %8 to %N step %9 {
            %10 = affine.apply affine_map<()[s0, s1] -> (s0 * s1)>()[%workgroup_size_x, %workgroup_id_x]
            %11 = affine.apply affine_map<()[s0, s1] -> (s0 * s1)>()[%workgroup_size_x, %workgroup_count_x]
            scf.for %arg1 = %10 to %K step %11 {
              %212 = affine.min affine_map<(d0)[s0, s1] -> (s0, -d0 + s1)>(%arg20)[%workgroup_size_z, %M]
              %12 = affine.min affine_map<(d0)[s0, s1] -> (s0, -d0 + s1)>(%arg0)[%workgroup_size_y, %N]
              %13 = affine.min affine_map<(d0)[s0, s1] -> (s0, -d0 + s1)>(%arg1)[%workgroup_size_x, %K]
              %14 = memref.subview %0[0, %arg20, %arg0, %arg1] [%B, %212, %12, %13] [1, 1, 1, 1]
                : memref<?x?x?x?xf32> to
                  memref<?x?x?x?xf32, affine_map<(d0, d1, d2, d3)[s0, s1, s2, s3] -> (d0 * s1 + s0 + d1 * s2 + d2 * s3 + d3)>>
              %15 = memref.subview %2[0, %arg20, %arg0, %arg1] [%B, %212, %12, %13] [1, 1, 1, 1]
                : memref<?x?x?x?xf32> to
                  memref<?x?x?x?xf32, affine_map<(d0, d1, d2, d3)[s0, s1, s2, s3] -> (d0 * s1 + s0 + d1 * s2 + d2 * s3 + d3)>>
              %16 = memref.subview %6[0, %arg20, %arg0, %arg1] [%B, %212, %12, %13] [1, 1, 1, 1]
                 : memref<?x?x?x?xf32> to
                   memref<?x?x?x?xf32, affine_map<(d0, d1, d2, d3)[s0, s1, s2, s3] -> (d0 * s1 + s0 + d1 * s2 + d2 * s3 + d3)>>
              linalg.generic {
                indexing_maps = [affine_map<(d0, d1, d2, d3) -> (d0, d1, d2, d3)>,
                                 affine_map<(d0, d1, d2, d3) -> (d0, d1, d2, d3)>,
                                 affine_map<(d0, d1, d2, d3) -> (d0, d1, d2, d3)>],
                iterator_types = ["parallel", "parallel", "parallel", "parallel"]}
                ins(%14, %15 :
                      memref<?x?x?x?xf32, affine_map<(d0, d1, d2, d3)[s0, s1, s2, s3] -> (d0 * s1 + s0 + d1 * s2 + d2 * s3 + d3)>>,
                      memref<?x?x?x?xf32, affine_map<(d0, d1, d2, d3)[s0, s1, s2, s3] -> (d0 * s1 + s0 + d1 * s2 + d2 * s3 + d3)>>)
                outs(%16 :  memref<?x?x?x?xf32, affine_map<(d0, d1, d2, d3)[s0, s1, s2, s3] -> (d0 * s1 + s0 + d1 * s2 + d2 * s3 + d3)>>) {
                ^bb0(%arg2: f32, %arg3: f32, %arg4: f32):  // no predecessors
                  %3 = arith.addf %arg2, %arg3 : f32
                  linalg.yield %3 : f32
                }
              }
=======
        %11 = affine.apply #map0()[%workgroup_id_z, %workgroup_size_z]
        %12 = affine.apply #map0()[%workgroup_count_z, %workgroup_size_z]
        scf.for %arg0 = %11 to %1 step %12 {
          %13 = affine.apply #map0()[%workgroup_id_y, %workgroup_size_y]
          %14 = affine.apply #map0()[%workgroup_count_y, %workgroup_size_y]
          scf.for %arg1 = %13 to %2 step %14 {
            %15 = affine.apply #map0()[%workgroup_id_x, %workgroup_size_x]
            %16 = affine.apply #map0()[%workgroup_count_x, %workgroup_size_x]
            scf.for %arg2 = %15 to %3 step %16 {
              %17 = affine.min #map1(%arg0)[%1, %workgroup_size_z]
              %18 = affine.min #map1(%arg1)[%2, %workgroup_size_y]
              %19 = affine.min #map1(%arg2)[%3, %workgroup_size_x]
              %20 = flow.dispatch.tensor.load %8, offsets = [0, %arg0, %arg1, %arg2], sizes = [%0, %17, %18, %19], strides = [1, 1, 1, 1] : !flow.dispatch.tensor<readonly:?x?x?x?xf32>{%0, %1, %2, %3} -> tensor<?x?x?x?xf32>
              %21 = flow.dispatch.tensor.load %9, offsets = [0, %arg0, %arg1, %arg2], sizes = [%4, %17, %18, %19], strides = [1, 1, 1, 1] : !flow.dispatch.tensor<readonly:?x?x?x?xf32>{%4, %5, %6, %7} -> tensor<?x?x?x?xf32>
              %22 = linalg.init_tensor [%0, %17, %18, %19] : tensor<?x?x?x?xf32>
              %23 = linalg.generic {indexing_maps = [#map2, #map2, #map2], iterator_types = ["parallel", "parallel", "parallel", "parallel"]} ins(%20, %21 : tensor<?x?x?x?xf32>, tensor<?x?x?x?xf32>) outs(%22 : tensor<?x?x?x?xf32>) {
              ^bb0(%arg3: f32, %arg4: f32, %arg5: f32):  // no predecessors
                %24 = arith.addf %arg3, %arg4 : f32
                linalg.yield %24 : f32
              } -> tensor<?x?x?x?xf32>
              flow.dispatch.tensor.store %23, %10, offsets = [0, %arg0, %arg1, %arg2], sizes = [%0, %17, %18, %19], strides = [1, 1, 1, 1] : tensor<?x?x?x?xf32> -> !flow.dispatch.tensor<writeonly:?x?x?x?xf32>{%0, %1, %2, %3}
>>>>>>> db2bb1da
            }
          }
        }
        return
      }
      hal.interface private @io attributes {push_constants = 8 : index} {
        hal.interface.binding public @s0b0, set=0, binding=0, type="StorageBuffer"
        hal.interface.binding public @s0b1, set=0, binding=1, type="StorageBuffer"
        hal.interface.binding public @s0b2, set=0, binding=2, type="StorageBuffer"
      }
    }
  }
<<<<<<< HEAD
//  CHECK-DAG: #[[CONFIG:.+]] = #iree_codegen.lowering.config<tile_sizes = {{\[}}[], [1, 1, 1, 4]{{\]}}, native_vector_size = [1, 1, 1, 4]>
=======
}
>>>>>>> db2bb1da
//  CHECK-DAG: #[[MAP0:.+]] = affine_map<()[s0] -> (s0 ceildiv 64)>
//  CHECK-DAG: #[[TRANSLATION:.+]] = #iree_codegen.translation.info<"CPUSingleTilingExpert", workload_per_wg = [64, 64, 64]>
//      CHECK: hal.executable.entry_point public @add4D
// CHECK-SAME:   translation.info = #[[TRANSLATION]]
// CHECK-NEXT:   (%[[ARG0:[a-zA-Z0-9_]+]]: index
// CHECK-SAME:    %[[ARG1:[a-zA-Z0-9_]+]]: index
// CHECK-SAME:    %[[ARG2:[a-zA-Z0-9_]+]]: index)
//  CHECK-DAG:    %[[D0:.+]] = affine.apply #[[MAP0]]()[%[[ARG0]]]
//  CHECK-DAG:    %[[D1:.+]] = affine.apply #[[MAP0]]()[%[[ARG1]]]
//  CHECK-DAG:    %[[D2:.+]] = affine.apply #[[MAP0]]()[%[[ARG2]]]
//      CHECK:    hal.return %[[D0]], %[[D1]], %[[D2]] : index, index, index
//      CHECK: linalg.generic
// CHECK-SAME:     lowering.config = #[[CONFIG]]

// -----

#map0 = affine_map<()[s0, s1] -> (s0 * s1)>
#map1 = affine_map<(d0)[s0, s1] -> (s1, -d0 + s0)>
#map2 = affine_map<(d0)[s0, s1] -> (-d0 + s0, s1)>

hal.executable private @batch_matmul_tensors {
  hal.executable.variant @llvm, target = <"llvm", "embedded-elf-arm_64", {
       data_layout = "e-m:e-p270:32:32-p271:32:32-p272:64:64-i64:64-f80:128-n8:16:32:64-S128",
       native_vector_size = 16 : index,
       target_triple = "aarch64-unknown-unknown-eabi-elf"
    }> {
    hal.executable.entry_point @batch_matmul_tensors attributes {
      interface = @io,
      ordinal = 0 : index
    }
    builtin.module  {
      func @batch_matmul_tensors() {
        %cst = arith.constant 0.000000e+00 : f32
        %c0 = arith.constant 0 : index
        %0 = hal.interface.load.constant offset = 0 : index
        %1 = hal.interface.load.constant offset = 1 : index
        %2 = hal.interface.load.constant offset = 2 : index
        %3 = hal.interface.load.constant offset = 3 : index
        %4 = hal.interface.load.constant offset = 4 : index
        %5 = hal.interface.load.constant offset = 5 : index
        %6 = hal.interface.binding.subspan @io::@s0b0[%c0] {alignment = 32 : index} : !flow.dispatch.tensor<readonly:?x?x?xf32>{%0, %1, %2}
        %7 = hal.interface.binding.subspan @io::@s0b1[%c0] {alignment = 32 : index} : !flow.dispatch.tensor<readonly:?x?x?xf32>{%3, %4, %5}
        %8 = hal.interface.binding.subspan @io::@s0b2[%c0] {alignment = 32 : index} : !flow.dispatch.tensor<writeonly:?x?x?xf32>{%0, %1, %5}
        %workgroup_size_x = hal.interface.workgroup.size[0] : index
        %workgroup_size_y = hal.interface.workgroup.size[1] : index
        %workgroup_size_z = hal.interface.workgroup.size[2] : index
        %workgroup_id_x = hal.interface.workgroup.id[0] : index
        %workgroup_count_x = hal.interface.workgroup.count[0] : index
        %workgroup_id_y = hal.interface.workgroup.id[1] : index
        %workgroup_count_y = hal.interface.workgroup.count[1] : index
        %workgroup_id_z = hal.interface.workgroup.id[2] : index
        %workgroup_count_z = hal.interface.workgroup.count[2] : index
<<<<<<< HEAD
        %28 = affine.apply affine_map<()[s0, s1] -> (s0 * s1)>()[%workgroup_size_z, %workgroup_id_z]
        %29 = affine.apply affine_map<()[s0, s1] -> (s0 * s1)>()[%workgroup_size_z, %workgroup_count_z]
        scf.for %arg20 = %28 to %B step %29 {
          %8 = affine.apply affine_map<()[s0, s1] -> (s0 * s1)>()[%workgroup_size_y, %workgroup_id_y]
          %9 = affine.apply affine_map<()[s0, s1] -> (s0 * s1)>()[%workgroup_size_y, %workgroup_count_y]
          scf.for %arg0 = %8 to %M step %9 {
            %10 = affine.apply affine_map<()[s0, s1] -> (s0 * s1)>()[%workgroup_size_x, %workgroup_id_x]
            %11 = affine.apply affine_map<()[s0, s1] -> (s0 * s1)>()[%workgroup_size_x, %workgroup_count_x]
            scf.for %arg1 = %10 to %N step %11 {
              %212 = affine.min affine_map<(d0)[s0, s1] -> (s0, -d0 + s1)>(%arg20)[%workgroup_size_z, %B]
              %12 = affine.min affine_map<(d0)[s0, s1] -> (s0, -d0 + s1)>(%arg0)[%workgroup_size_y, %N]
              %13 = memref.subview %0[%arg20, %arg0, 0] [%212, %12, %K] [1, 1, 1] : memref<?x?x?xf32> to memref<?x?x?xf32, affine_map<(d0, d1, d2)[s0, s1, s2] -> (d0 * s1 + s0 + d1 * s2 + d2)>>
              %14 = affine.min affine_map<(d0)[s0, s1] -> (s0, -d0 + s1)>(%arg1)[%workgroup_size_x, %M]
              %15 = memref.subview %2[%arg20, 0, %arg1] [%212, %K, %14] [1, 1, 1] : memref<?x?x?xf32> to memref<?x?x?xf32, affine_map<(d0, d1, d2)[s0, s1, s2] -> (d0 * s1 + s0 + d1 * s2 + d2)>>
              %16 = memref.subview %4[%arg20, %arg0, %arg1] [%212, %12, %14] [1, 1, 1] : memref<?x?x?xf32> to memref<?x?x?xf32, affine_map<(d0, d1, d2)[s0, s1, s2] -> (d0 * s1 + s0 + d1 * s2 + d2)>>
              %17 = memref.alloc(%212, %12, %14) : memref<?x?x?xf32>
              linalg.copy(%16, %17) : memref<?x?x?xf32, affine_map<(d0, d1, d2)[s0, s1, s2] -> (d0 * s1 + s0 + d1 * s2 + d2)>>, memref<?x?x?xf32>
              linalg.batch_matmul ins(%13, %15 : memref<?x?x?xf32, affine_map<(d0, d1, d2)[s0, s1, s2] -> (d0 * s1 + s0 + d1 * s2 + d2)>>, memref<?x?x?xf32, affine_map<(d0, d1, d2)[s0, s1, s2] -> (d0 * s1 + s0 + d1 * s2 + d2)>>) outs(%17 : memref<?x?x?xf32>)
              %18 = memref.subview %6[%arg20, %arg0, %arg1] [%212, %12, %14] [1, 1, 1] : memref<?x?x?xf32> to memref<?x?x?xf32, affine_map<(d0, d1, d2)[s0, s1, s2] -> (d0 * s1 + s0 + d1 * s2 + d2)>>
              linalg.copy(%17, %18) : memref<?x?x?xf32>, memref<?x?x?xf32, affine_map<(d0, d1, d2)[s0, s1, s2] -> (d0 * s1 + s0 + d1 * s2 + d2)>>
=======
        %9 = affine.apply #map0()[%workgroup_id_z, %workgroup_size_z]
        %10 = affine.apply #map0()[%workgroup_count_z, %workgroup_size_z]
        scf.for %arg0 = %9 to %0 step %10 {
          %11 = affine.apply #map0()[%workgroup_id_y, %workgroup_size_y]
          %12 = affine.apply #map0()[%workgroup_count_y, %workgroup_size_y]
          scf.for %arg1 = %11 to %1 step %12 {
            %13 = affine.apply #map0()[%workgroup_id_x, %workgroup_size_x]
            %14 = affine.apply #map0()[%workgroup_count_x, %workgroup_size_x]
            scf.for %arg2 = %13 to %5 step %14 {
              %15 = affine.min #map1(%arg0)[%0, %workgroup_size_z]
              %16 = affine.min #map1(%arg1)[%1, %workgroup_size_y]
              %17 = flow.dispatch.tensor.load %6, offsets = [%arg0, %arg1, 0], sizes = [%15, %16, %2], strides = [1, 1, 1] : !flow.dispatch.tensor<readonly:?x?x?xf32>{%0, %1, %2} -> tensor<?x?x?xf32>
              %18 = affine.min #map1(%arg2)[%5, %workgroup_size_x]
              %19 = flow.dispatch.tensor.load %7, offsets = [%arg0, 0, %arg2], sizes = [%15, %4, %18], strides = [1, 1, 1] : !flow.dispatch.tensor<readonly:?x?x?xf32>{%3, %4, %5} -> tensor<?x?x?xf32>
              %20 = affine.min #map2(%arg0)[%0, %workgroup_size_z]
              %21 = affine.min #map2(%arg1)[%1, %workgroup_size_y]
              %22 = affine.min #map2(%arg2)[%5, %workgroup_size_x]
              %23 = linalg.init_tensor [%20, %21, %22] : tensor<?x?x?xf32>
              %24 = linalg.fill(%cst, %23) : f32, tensor<?x?x?xf32> -> tensor<?x?x?xf32>
              %25 = linalg.batch_matmul ins(%17, %19 : tensor<?x?x?xf32>, tensor<?x?x?xf32>) outs(%24 : tensor<?x?x?xf32>) -> tensor<?x?x?xf32>
              flow.dispatch.tensor.store %25, %8, offsets = [%arg0, %arg1, %arg2], sizes = [%15, %16, %18], strides = [1, 1, 1] : tensor<?x?x?xf32> -> !flow.dispatch.tensor<writeonly:?x?x?xf32>{%0, %1, %5}
>>>>>>> db2bb1da
            }
          }
        }
        return
      }
      hal.interface private @io attributes {push_constants = 6 : index} {
        hal.interface.binding public @s0b0, set=0, binding=0, type="StorageBuffer"
        hal.interface.binding public @s0b1, set=0, binding=1, type="StorageBuffer"
        hal.interface.binding public @s0b2, set=0, binding=2, type="StorageBuffer"
      }
    }
  }
}

//  CHECK-DAG: #[[CONFIG:.+]] = #iree_codegen.lowering.config<tile_sizes = {{\[}}[], [1, 16, 4, 64], [1, 4, 4, 4]{{\]}}, native_vector_size = [1, 4, 4, 4]>
//  CHECK-DAG: #[[MAP0:.+]] = affine_map<()[s0] -> (s0 ceildiv 64)>
//  CHECK-DAG: #[[TRANSLATION:.+]] = #iree_codegen.translation.info<"CPUTileFuseAndVectorize", workload_per_wg = [64, 64, 1]>
//      CHECK: hal.executable.entry_point public @batch_matmul_tensors
// CHECK-NEXT: (%[[ARG0:[a-zA-Z0-9]+]]: index
// CHECK-SAME:  %[[ARG1:[a-zA-Z0-9]+]]: index
// CHECK-SAME:  %[[ARG2:[a-zA-Z0-9]+]]: index)
//  CHECK-DAG:  %[[D0:.+]] = affine.apply #[[MAP0]]()[%[[ARG0]]]
//  CHECK-DAG:  %[[D1:.+]] = affine.apply #[[MAP0]]()[%[[ARG1]]]
//      CHECK:  hal.return %[[D0]], %[[D1]], %[[ARG2]]
//      CHECK:  linalg.batch_matmul
// CHECK-SAME:    lowering.config = #[[CONFIG]]

// -----

#compilation = #iree_codegen.compilation.info<
    #iree_codegen.lowering.config<tile_sizes = [[], [32, 32, 32], [4, 4, 4]], native_vector_size = [4, 4, 4]>,
    #iree_codegen.translation.info<"CPUTensorToVectors", workload_per_wg = [32, 32]>,
    workgroup_size = []>
hal.executable private @preset_config_matmul_tensors  {
  hal.executable.variant @system_elf_x86_64, target = <"llvm", "system-elf-x86_64"> {
    hal.executable.entry_point @preset_config attributes {interface = @io, ordinal = 0 : index}
    builtin.module  {
      builtin.func @preset_config() {
        %c0 = arith.constant 0 : index
        %c512 = arith.constant 512 : index
        %c128 = arith.constant 128 : index
        %cst = arith.constant 0.000000e+00 : f32
        %0 = hal.interface.binding.subspan @io::@s0b0_ro_external[%c0] : !flow.dispatch.tensor<readonly:128x256xf32>
        %1 = hal.interface.binding.subspan @io::@s0b1_ro_external[%c0] : !flow.dispatch.tensor<readonly:256x512xf32>
        %2 = hal.interface.binding.subspan @io::@s0b2_xw_external[%c0] : !flow.dispatch.tensor<writeonly:128x512xf32>
        %workgroup_size_x = hal.interface.workgroup.size[0] : index
        %workgroup_size_y = hal.interface.workgroup.size[1] : index
        %workgroup_id_x = hal.interface.workgroup.id[0] : index
        %workgroup_count_x = hal.interface.workgroup.count[0] : index
        %workgroup_id_y = hal.interface.workgroup.id[1] : index
        %workgroup_count_y = hal.interface.workgroup.count[1] : index
        %3 = affine.apply affine_map<()[s0, s1] -> (s0 * s1)>()[%workgroup_id_y, %workgroup_size_y]
        %4 = affine.apply affine_map<()[s0, s1] -> (s0 * s1)>()[%workgroup_count_y, %workgroup_size_y]
        scf.for %arg0 = %3 to %c128 step %4 {
          %5 = affine.apply affine_map<()[s0, s1] -> (s0 * s1)>()[%workgroup_id_x, %workgroup_size_x]
          %6 = affine.apply affine_map<()[s0, s1] -> (s0 * s1)>()[%workgroup_count_x, %workgroup_size_x]
          scf.for %arg1 = %5 to %c512 step %6 {
            %7 = affine.min affine_map<(d0)[s0] -> (s0, -d0 + 128)>(%arg0)[%workgroup_size_y]
            %8 = flow.dispatch.tensor.load %0, offsets = [%arg0, 0], sizes = [%7, 256], strides = [1, 1] : !flow.dispatch.tensor<readonly:128x256xf32> -> tensor<?x256xf32>
            %9 = affine.min affine_map<(d0)[s0] -> (s0, -d0 + 512)>(%arg1)[%workgroup_size_x]
            %10 = flow.dispatch.tensor.load %1, offsets = [0, %arg1], sizes = [256, %9], strides = [1, 1] : !flow.dispatch.tensor<readonly:256x512xf32> -> tensor<256x?xf32>
            %11 = affine.min affine_map<(d0)[s0] -> (s0, -d0 + 128)>(%arg0)[%workgroup_size_y]
            %12 = affine.min affine_map<(d0)[s0] -> (s0, -d0 + 512)>(%arg1)[%workgroup_size_x]
            %13 = affine.min affine_map<(d0)[s0] -> (-d0 + 128, s0)>(%arg0)[%workgroup_size_y]
            %14 = affine.min affine_map<(d0)[s0] -> (-d0 + 512, s0)>(%arg1)[%workgroup_size_x]
            %15 = linalg.init_tensor [%13, %14] : tensor<?x?xf32>
            %16 = linalg.fill(%cst, %15) : f32, tensor<?x?xf32> -> tensor<?x?xf32>
            %17 = linalg.matmul {compilation.info = #compilation}
                 ins(%8, %10 : tensor<?x256xf32>, tensor<256x?xf32>)
                 outs(%16 : tensor<?x?xf32>) -> tensor<?x?xf32>
            flow.dispatch.tensor.store %17, %2, offsets = [%arg0, %arg1], sizes = [%11, %12], strides = [1, 1] : tensor<?x?xf32> -> !flow.dispatch.tensor<writeonly:128x512xf32>
          }
        }
        return
      }
      hal.interface private @io  {
        hal.interface.binding @s0b0_ro_external, set=0, binding=0, type="StorageBuffer"
        hal.interface.binding @s0b1_ro_external, set=0, binding=1, type="StorageBuffer"
        hal.interface.binding @s0b2_xw_external, set=0, binding=2, type="StorageBuffer"
      }
    }
  }
}
//  CHECK-DAG: #[[CONFIG:.+]] = #iree_codegen.lowering.config<tile_sizes = {{\[}}[], [32, 32, 32], [4, 4, 4]{{\]}}, native_vector_size = [4, 4, 4]>
//  CHECK-DAG: #[[MAP0:.+]] = affine_map<()[s0] -> (s0 ceildiv 32)>
//  CHECK-DAG: #[[MAP1:.+]] = affine_map<()[s0] -> (s0 * 32)>
//  CHECK-DAG: #[[TRANSLATION:.+]] = #iree_codegen.translation.info<"CPUTensorToVectors", workload_per_wg = [32, 32]>
//      CHECK: hal.executable.entry_point
// CHECK-SAME:     translation.info = #[[TRANSLATION]]
// CHECK-NEXT:   ^bb0(%[[ARG0:[a-zA-Z0-9]+]]: index, %[[ARG1:[a-zA-Z0-9]+]]: index
//  CHECK-DAG:     %[[C1:.+]] = arith.constant 1 : index
//  CHECK-DAG:     %[[NWG_X:.+]] = affine.apply #[[MAP0]]()[%[[ARG0]]]
//  CHECK-DAG:     %[[NWG_Y:.+]] = affine.apply #[[MAP0]]()[%[[ARG1]]]
//      CHECK:     return %[[NWG_X]], %[[NWG_Y]], %[[C1]]
//      CHECK: builtin.module
//      CHECK:   func @preset_config
//  CHECK-DAG:     %[[WGID_X:.+]] = hal.interface.workgroup.id[0]
//  CHECK-DAG:     %[[WGCOUNT_X:.+]] = hal.interface.workgroup.count[0]
//  CHECK-DAG:     %[[WGID_Y:.+]] = hal.interface.workgroup.id[1]
//  CHECK-DAG:     %[[WGCOUNT_Y:.+]] = hal.interface.workgroup.count[1]
//      CHECK:     %[[LB_Y:.+]] = affine.apply #[[MAP1]]()[%[[WGID_Y]]]
//      CHECK:     %[[STEP_Y:.+]] = affine.apply #[[MAP1]]()[%[[WGCOUNT_Y]]]
//      CHECK:     scf.for %[[IV0:.+]] = %[[LB_Y]] to %{{.+}} step %[[STEP_Y]]
//      CHECK:       %[[LB_X:.+]] = affine.apply #[[MAP1]]()[%[[WGID_X]]]
//      CHECK:       %[[STEP_X:.+]] = affine.apply #[[MAP1]]()[%[[WGCOUNT_X]]]
//      CHECK:       scf.for %[[IV1:.+]] = %[[LB_X]] to %{{.+}} step %[[STEP_X]]
//      CHECK:         linalg.matmul
// CHECK-SAME:             lowering.config = #[[CONFIG]]
// CHECK-SAME:             ins(%{{.+}}, %{{.+}} : tensor<32x256xf32>, tensor<256x32xf32>)
// CHECK-SAME:             outs(%{{.+}} : tensor<32x32xf32>)

// -----

hal.executable @tensor_insert {
  hal.executable.variant @system_elf_x86_64, target = <"llvm", "system-elf-x86_64"> {
    hal.executable.entry_point @tensor_insert_slice attributes {interface = @io, ordinal = 0 : index}
    builtin.module  {
      builtin.func @tensor_insert_slice() {
        %c0 = arith.constant 0 : index
        %0 = hal.interface.binding.subspan @io::@s0b0_ro_external[%c0] : !flow.dispatch.tensor<readonly:?x?xi32>
        %1 = hal.interface.load.constant offset = 0 : index
        %2 = hal.interface.load.constant offset = 1 : index
        %3 = hal.interface.binding.subspan @io::@s0b1_xw_external[%c0] : !flow.dispatch.tensor<writeonly:?x?xi32>
        %workgroup_size_x = hal.interface.workgroup.size[0] : index
        %workgroup_size_y = hal.interface.workgroup.size[1] : index
        %workgroup_id_x = hal.interface.workgroup.id[0] : index
        %workgroup_count_x = hal.interface.workgroup.count[0] : index
        %workgroup_id_y = hal.interface.workgroup.id[1] : index
        %workgroup_count_y = hal.interface.workgroup.count[1] : index
        %4 = affine.apply affine_map<()[s0, s1] -> (s1 * s0)>()[%workgroup_size_y, %workgroup_id_y]
        %5 = affine.apply affine_map<()[s0, s1] -> (s1 * s0)>()[%workgroup_size_y, %workgroup_count_y]
        %d0 = hal.interface.load.constant offset = 2 : index
        %d1 = hal.interface.load.constant offset = 2 : index
        scf.for %arg0 = %4 to %d0 step %5 {
          %6 = affine.min affine_map<(d0)[s0, s1] -> (s0, -d0 + s1)>(%arg0)[%workgroup_size_y, %d0]
          %7 = affine.apply affine_map<()[s0, s1] -> (s1 * s0)>()[%workgroup_size_x, %workgroup_id_x]
          %8 = affine.apply affine_map<()[s0, s1] -> (s1 * s0)>()[%workgroup_size_x, %workgroup_count_x]
          scf.for %arg1 = %7 to %d1 step %8 {
            %9 = affine.min affine_map<(d0)[s0, s1] -> (s0, -d0 + s1)>(%arg1)[%workgroup_size_x, %d1]
            %10 = flow.dispatch.tensor.load %0, offsets = [%arg0, %arg1], sizes = [%6, %9], strides = [1, 1] : !flow.dispatch.tensor<readonly:?x?xi32> -> tensor<?x?xi32>
            %11 = affine.apply affine_map<(d0)[s0] -> (d0 + s0)>(%arg0)[%1]
            %12 = affine.apply affine_map<(d0)[s0] -> (d0 + s0)>(%arg1)[%2]
            flow.dispatch.tensor.store %10, %3, offsets = [%11, %12], sizes = [%6, %9], strides = [1, 1] : tensor<?x?xi32> -> !flow.dispatch.tensor<writeonly:?x?xi32>
          }
        }
        return
      }
      hal.interface @io attributes {push_constants = 2 : index, sym_visibility = "private"} {
        hal.interface.binding @s0b0_ro_external, set=0, binding=0, type="StorageBuffer"
        hal.interface.binding @s0b1_xw_external, set=0, binding=1, type="StorageBuffer"
      }
    }
  }
}
//  CHECK-DAG: #[[MAP:.+]] = affine_map<()[s0] -> (s0 ceildiv 64)>
//  CHECK-DAG: #[[TRANSLATION:.+]] = #iree_codegen.translation.info<"CPUDefault", workload_per_wg = [64, 64]>
//      CHECK: hal.executable.entry_point public @tensor_insert_slice
// CHECK-SAME:   translation.info = #[[TRANSLATION]]
// CHECK-NEXT:   %[[ARG0:[a-zA-Z0-9_]+]]: index
// CHECK-SAME:   %[[ARG1:[a-zA-Z0-9_]+]]: index
//  CHECK-DAG:   %[[C1:.+]] = arith.constant 1 : index
//  CHECK-DAG:   %[[NWGSX:.+]] = affine.apply #[[MAP0]]()[%[[ARG0]]]
//  CHECK-DAG:   %[[NWGSY:.+]] = affine.apply #[[MAP0]]()[%[[ARG1]]]
//      CHECK:   hal.return %[[NWGSX]], %[[NWGSY]], %[[C1]]

// -----

hal.executable private @static_1d_fft_stage2  {
  hal.interface @io {
    hal.interface.binding @s0b0_rw_external, set=0, binding=0, type="StorageBuffer"
    hal.interface.binding @s0b1_rw_external, set=0, binding=1, type="StorageBuffer"
  }
  hal.executable.variant @system_elf_x86_64, target = <"llvm", "system-elf-x86_64"> {
    hal.executable.entry_point @static_1d_fft_stage2 attributes {interface = @io, ordinal = 0 : index}
    builtin.module {
      builtin.func @static_1d_fft_stage2() {
        %c0 = arith.constant 0 : index
        %c2 = arith.constant 2 : index
        %cst = arith.constant dense<[1.000000e+00, 6.12323426E-17]> : tensor<2xf32>
        %cst_0 = arith.constant dense<[-0.000000e+00, -1.000000e+00]> : tensor<2xf32>
        %0 = hal.interface.binding.subspan @io::@s0b0_rw_external[%c0] : !flow.dispatch.tensor<readwrite:32xf32>
        %1 = hal.interface.binding.subspan @io::@s0b1_rw_external[%c0] : !flow.dispatch.tensor<readwrite:32xf32>
        %2 = flow.dispatch.tensor.load %0, offsets = [], sizes = [], strides = [] : !flow.dispatch.tensor<readwrite:32xf32> -> tensor<32xf32>
        %3 = flow.dispatch.tensor.load %1, offsets = [], sizes = [], strides = [] : !flow.dispatch.tensor<readwrite:32xf32> -> tensor<32xf32>
        %4:2 = iree_linalg_ext.fft ins(%c2, %cst, %cst_0 : index, tensor<2xf32>, tensor<2xf32>) outs(%2, %3 : tensor<32xf32>, tensor<32xf32>) : tensor<32xf32>, tensor<32xf32>
        flow.dispatch.tensor.store %4#0, %0, offsets = [], sizes = [], strides = [] : tensor<32xf32> -> !flow.dispatch.tensor<readwrite:32xf32>
        flow.dispatch.tensor.store %4#1, %1, offsets = [], sizes = [], strides = [] : tensor<32xf32> -> !flow.dispatch.tensor<readwrite:32xf32>
        return
      }
    }
  }
}
//   CHECK-DAG: #[[CONFIG:.+]] = #iree_codegen.lowering.config<tile_sizes = {{\[}}[64]{{\]}}, native_vector_size = []>
//   CHECK-DAG: #[[MAP0:.+]] = affine_map<()[s0] -> (s0 ceildiv 64)>
//   CHECK-DAG: #[[TRANSLATION:.+]] = #iree_codegen.translation.info<"CPUDefault", workload_per_wg = [64]>
//       CHECK: hal.executable.entry_point public @static_1d_fft_stage2
//  CHECK-SAME:   translation.info = #[[TRANSLATION]]
//  CHECK-NEXT: ^{{.+}}(%[[ARG0:.+]]: index, %[[ARG1:.+]]: index, %[[ARG2:.+]]: index):
//  CHECK-NEXT:   %[[C1:.+]] = arith.constant 1 : index
//  CHECK-NEXT:   %[[T0:.+]] = affine.apply #[[MAP0]]()[%[[ARG0]]]
//  CHECK-NEXT:   hal.return %[[T0]], %[[C1]], %[[C1]]

//       CHECK: func @static_1d_fft_stage2()
//       CHECK:   iree_linalg_ext.fft
//  CHECK-SAME:     lowering.config = #[[CONFIG]]

// -----


hal.executable private @static_3d_fft_stage3  {
  hal.interface @io {
    hal.interface.binding @s0b0_rw_external, set=0, binding=0, type="StorageBuffer"
    hal.interface.binding @s0b1_rw_external, set=0, binding=1, type="StorageBuffer"
  }
  hal.executable.variant @system_elf_x86_64, target = <"llvm", "system-elf-x86_64"> {
    hal.executable.entry_point @static_3d_fft_stage3 attributes {interface = @io, ordinal = 0 : index}
    builtin.module {
      builtin.func @static_3d_fft_stage3() {
        %c0 = arith.constant 0 : index
        %c3 = arith.constant 3 : index
        %c64 = arith.constant 64 : index
        %c128 = arith.constant 128 : index
        %c32 = arith.constant 32 : index
        %cst = arith.constant dense<[1.000000e+00, 0.707106769, 6.12323426E-17, -0.707106769]> : tensor<4xf32>
        %cst_0 = arith.constant dense<[-0.000000e+00, -0.707106769, -1.000000e+00, -0.707106769]> : tensor<4xf32>
        %0 = bufferization.to_memref %cst_0 : memref<4xf32>
        %1 = bufferization.to_memref %cst : memref<4xf32>
        %2 = hal.interface.binding.subspan @io::@s0b0_rw_external[%c0] : memref<64x128x32xf32>
        %3 = hal.interface.binding.subspan @io::@s0b1_rw_external[%c0] : memref<64x128x32xf32>
        %workgroup_id_x = hal.interface.workgroup.id[0] : index
        %workgroup_count_x = hal.interface.workgroup.count[0] : index
        %workgroup_size_x = hal.interface.workgroup.size[0] : index
        %workgroup_id_y = hal.interface.workgroup.id[1] : index
        %workgroup_count_y = hal.interface.workgroup.count[1] : index
        %workgroup_size_y = hal.interface.workgroup.size[1] : index
        %workgroup_id_z = hal.interface.workgroup.id[2] : index
        %workgroup_count_z = hal.interface.workgroup.count[2] : index
        %workgroup_size_z = hal.interface.workgroup.size[2] : index
        %lb_z = affine.apply affine_map<()[s0, s1] -> (s0 * s1)>()[%workgroup_id_z, %workgroup_size_z]
        %step_z = affine.apply affine_map<()[s0, s1] -> (s0 * s1)>()[%workgroup_count_z, %workgroup_size_z]
        scf.for %arg0 = %workgroup_id_z to %c64 step %workgroup_count_z {
          %lb_y = affine.apply affine_map<()[s0, s1] -> (s0 * s1)>()[%workgroup_id_y, %workgroup_size_y]
          %step_y = affine.apply affine_map<()[s0, s1] -> (s0 * s1)>()[%workgroup_count_y, %workgroup_size_y]
          scf.for %arg1 = %workgroup_id_y to %c128 step %workgroup_count_y {
            %4 = affine.apply affine_map<()[s0, s1] -> (s0 * s1)>()[%workgroup_id_x, %workgroup_size_x]
            %5 = affine.apply affine_map<()[s0, s1] -> (s0 * s1)>()[%workgroup_count_x, %workgroup_size_x]
            scf.for %arg2 = %4 to %c32 step %5 {
              %6 = memref.subview %2[%arg0, %arg1, %arg2] [1, 1, 4] [1, 1, 1] : memref<64x128x32xf32> to memref<1x1x4xf32, affine_map<(d0, d1, d2)[s0] -> (d0 * 4096 + s0 + d1 * 32 + d2)>>
              %7 = memref.cast %6 : memref<1x1x4xf32, affine_map<(d0, d1, d2)[s0] -> (d0 * 4096 + s0 + d1 * 32 + d2)>> to memref<?x?x?xf32, affine_map<(d0, d1, d2)[s0] -> (d0 * 4096 + s0 + d1 * 32 + d2)>>
              %8 = memref.subview %3[%arg0, %arg1, %arg2] [1, 1, 4] [1, 1, 1] : memref<64x128x32xf32> to memref<1x1x4xf32, affine_map<(d0, d1, d2)[s0] -> (d0 * 4096 + s0 + d1 * 32 + d2)>>
              %9 = memref.cast %8 : memref<1x1x4xf32, affine_map<(d0, d1, d2)[s0] -> (d0 * 4096 + s0 + d1 * 32 + d2)>> to memref<?x?x?xf32, affine_map<(d0, d1, d2)[s0] -> (d0 * 4096 + s0 + d1 * 32 + d2)>>
              iree_linalg_ext.fft
                ins(%c3, %1, %0 : index, memref<4xf32>, memref<4xf32>)
                outs(%7, %9 : memref<?x?x?xf32, affine_map<(d0, d1, d2)[s0] -> (d0 * 4096 + s0 + d1 * 32 + d2)>>, memref<?x?x?xf32, affine_map<(d0, d1, d2)[s0] -> (d0 * 4096 + s0 + d1 * 32 + d2)>>)
            }
          }
        }
        return
      }
    }
  }
}

//   CHECK-DAG: #[[CONFIG:.+]] = #iree_codegen.lowering.config<tile_sizes = {{\[}}[64, 64, 64]{{\]}}, native_vector_size = []>
//   CHECK-DAG: #[[MAP0:.+]] = affine_map<()[s0] -> (s0 ceildiv 64)>
//   CHECK-DAG: #[[TRANSLATION:.+]] = #iree_codegen.translation.info<"CPUDefault", workload_per_wg = [64, 64, 64]>
//       CHECK: hal.executable.entry_point public @static_3d_fft_stage3
//  CHECK-SAME:   translation.info = #[[TRANSLATION]]
//  CHECK-NEXT: ^{{.+}}(%[[ARG0:.+]]: index, %[[ARG1:.+]]: index, %[[ARG2:.+]]: index):
//  CHECK-NEXT:   %[[T0:.+]] = affine.apply #[[MAP0]]()[%[[ARG0]]]
//  CHECK-NEXT:   %[[T1:.+]] = affine.apply #[[MAP0]]()[%[[ARG1]]]
//  CHECK-NEXT:   %[[T2:.+]] = affine.apply #[[MAP0]]()[%[[ARG2]]]
//  CHECK-NEXT:   hal.return %[[T0]], %[[T1]], %[[T2]]

//       CHECK: func @static_3d_fft_stage3()
//       CHECK:   iree_linalg_ext.fft
//  CHECK-SAME:     lowering.config = #[[CONFIG]]

// -----

hal.executable private @outs_fusion {
  hal.interface @io {
    hal.interface.binding @arg0, set=0, binding=0, type="StorageBuffer"
    hal.interface.binding @arg1, set=0, binding=1, type="StorageBuffer"
    hal.interface.binding @arg2, set=0, binding=2, type="StorageBuffer"
  }
  hal.executable.variant @system_elf_x86_64, target = <"llvm", "system-elf-x86_64"> {
    hal.executable.entry_point @outs_fusion_fn attributes {interface = @io, ordinal = 0 : index}
    builtin.module {
      builtin.func @outs_fusion_fn() {
        %c0 = arith.constant 0 : index
        %cst = arith.constant 0.0 : f32
        %0 = hal.interface.binding.subspan @io::@arg0[%c0] : !flow.dispatch.tensor<readonly:?x?xf32>
        %1 = hal.interface.binding.subspan @io::@arg1[%c0] : !flow.dispatch.tensor<readonly:?x?xf32>
        %2 = hal.interface.load.constant offset = 0 : index
        %3 = hal.interface.load.constant offset = 1 : index
        %4 = hal.interface.load.constant offset = 2 : index
        %5 = hal.interface.binding.subspan @io::@arg2[%c0] : !flow.dispatch.tensor<writeonly:?x?xf32>
        %workgroup_id_x = hal.interface.workgroup.id[0] : index
        %workgroup_count_x = hal.interface.workgroup.count[0] : index
        %workgroup_size_x = hal.interface.workgroup.size[0] : index
        %workgroup_id_y = hal.interface.workgroup.id[1] : index
        %workgroup_count_y = hal.interface.workgroup.count[1] : index
        %workgroup_size_y = hal.interface.workgroup.size[1] : index
        %lb_y = affine.apply affine_map<(d0)[s0] -> (d0 * s0)>(%workgroup_id_y)[%workgroup_size_y]
        %step_y = affine.apply affine_map<(d0)[s0] -> (d0 * s0)>(%workgroup_count_y)[%workgroup_size_y]
        %lb_x = affine.apply affine_map<(d0)[s0] -> (d0 * s0)>(%workgroup_id_x)[%workgroup_size_x]
        %step_x = affine.apply affine_map<(d0)[s0] -> (d0 * s0)>(%workgroup_count_x)[%workgroup_size_x]
        scf.for %iv0 = %lb_y to %2 step %step_y {
          scf.for %iv1 = %lb_x to %3 step %step_x {
            %tile_m = affine.min affine_map<(d0)[s0, s1] -> (s0, -d0 + s1)>(%iv0)[%workgroup_size_y, %2]
            %tile_n = affine.min affine_map<(d0)[s0, s1] -> (s0, -d0 + s1)>(%iv1)[%workgroup_size_x, %3]
            %init = linalg.init_tensor[%tile_m, %tile_n] : tensor<?x?xf32>
            %fill = linalg.generic {
                indexing_maps = [affine_map<(d0, d1) -> (d0, d1)>],
                iterator_types = ["parallel", "parallel"]}
                outs(%init : tensor<?x?xf32>) {
                ^bb0(%arg0: f32):
                  linalg.yield %cst : f32
                } -> tensor<?x?xf32>
            %lhs = flow.dispatch.tensor.load %0, offsets = [%iv0, 0], sizes = [%tile_m, %4], strides = [1, 1] : !flow.dispatch.tensor<readonly:?x?xf32> -> tensor<?x?xf32>
            %rhs = flow.dispatch.tensor.load %0, offsets = [0, %iv1], sizes = [%4, %tile_n], strides = [1, 1] : !flow.dispatch.tensor<readonly:?x?xf32> -> tensor<?x?xf32>
            %gemm = linalg.generic {
                indexing_maps = [affine_map<(d0, d1, d2) -> (d0, d2)>,
                                 affine_map<(d0, d1, d2) -> (d2, d1)>,
                                 affine_map<(d0, d1, d2) -> (d0, d1)>],
                iterator_types = ["parallel", "parallel", "reduction"]}
                ins(%lhs, %rhs : tensor<?x?xf32>, tensor<?x?xf32>)
                outs(%fill : tensor<?x?xf32>) {
                ^bb0(%arg0: f32, %arg1: f32, %arg2: f32):
                  %6 = arith.mulf %arg0, %arg1 : f32
                  %7 = arith.addf %6, %arg2 : f32
                  linalg.yield %6 : f32
                } -> tensor<?x?xf32>
            flow.dispatch.tensor.store %gemm, %5, offsets = [%iv0, %iv1], sizes = [%tile_m, %tile_n], strides = [1, 1] : tensor<?x?xf32> -> !flow.dispatch.tensor<writeonly:?x?xf32>
          }
        }
        return
      }
    }
  }
}
//  CHECK-DAG: #[[CONFIG:.+]] = #iree_codegen.lowering.config<tile_sizes = {{\[}}[], [1, 4, 4]{{\]}}, native_vector_size = [1, 4, 4]>
//  CHECK-DAG: #[[TRANSLATION:.+]] = #iree_codegen.translation.info<"CPUSingleTilingExpert", workload_per_wg = [64, 64]>
//      CHECK: hal.executable.entry_point public @outs_fusion_fn
// CHECK-SAME:   translation.info = #[[TRANSLATION]]
//      CHECK: func @outs_fusion_fn()
//      CHECK:   linalg.generic
//  CHECK-NOT:   lowering.config
//      CHECK:   linalg.generic
// CHECK-SAME:       lowering.config = #[[CONFIG]]

// -----

hal.executable private @conv {
  hal.executable.variant public @system_elf_x86_64, target = <"llvm", "system-elf-x86_64", {data_layout = "e-m:e-p270:32:32-p271:32:32-p272:64:64-i64:64-f80:128-n8:16:32:64-S128", native_vector_size = 16 : index, target_triple = "x86_64-unknown-linux-gnu"}> {
    hal.executable.entry_point public @conv attributes {interface = @io, ordinal = 0 : index}
    builtin.module  {
      func @conv() {
        %c0 = arith.constant 0 : index
        %0 = hal.interface.load.constant offset = 0 : index
        %1 = hal.interface.load.constant offset = 1 : index
        %2 = hal.interface.load.constant offset = 2 : index
        %3 = hal.interface.load.constant offset = 3 : index
        %4 = hal.interface.load.constant offset = 4 : index
        %5 = hal.interface.load.constant offset = 5 : index
        %6 = hal.interface.load.constant offset = 6 : index
        %7 = hal.interface.load.constant offset = 7 : index
        %8 = hal.interface.load.constant offset = 8 : index
        %9 = hal.interface.load.constant offset = 9 : index
        %10 = hal.interface.load.constant offset = 10 : index
        %11 = hal.interface.load.constant offset = 11 : index
        %12 = hal.interface.binding.subspan @io::@s0b0_ro_external[%c0] : !flow.dispatch.tensor<readonly:?x?x?x?xf32>{%0, %1, %2, %3}
        %13 = hal.interface.binding.subspan @io::@s0b1_rw_external[%c0] : !flow.dispatch.tensor<readwrite:?x?x?x?xf32>{%4, %5, %6, %7}
        %14 = hal.interface.binding.subspan @io::@s0b2_ro_external[%c0] : !flow.dispatch.tensor<readonly:?x?x?x?xf32>{%8, %9, %10, %11}
        %workgroup_size_x = hal.interface.workgroup.size[0] : index
        %workgroup_size_y = hal.interface.workgroup.size[1] : index
        %workgroup_size_z = hal.interface.workgroup.size[2] : index
        %workgroup_id_x = hal.interface.workgroup.id[0] : index
        %workgroup_count_x = hal.interface.workgroup.count[0] : index
        %workgroup_id_y = hal.interface.workgroup.id[1] : index
        %workgroup_count_y = hal.interface.workgroup.count[1] : index
        %workgroup_id_z = hal.interface.workgroup.id[2] : index
        %workgroup_count_z = hal.interface.workgroup.count[2] : index
        %15 = affine.apply affine_map<()[s0, s1] -> (s0 * s1)>()[%workgroup_id_z, %workgroup_size_z]
        %16 = affine.apply affine_map<()[s0, s1] -> (s0 * s1)>()[%workgroup_count_z, %workgroup_size_z]
        scf.for %arg0 = %15 to %5 step %16 {
          %17 = affine.apply affine_map<()[s0, s1] -> (s0 * s1)>()[%workgroup_id_y, %workgroup_size_y]
          %18 = affine.apply affine_map<()[s0, s1] -> (s0 * s1)>()[%workgroup_count_y, %workgroup_size_y]
          scf.for %arg1 = %17 to %6 step %18 {
            %19 = affine.apply affine_map<()[s0, s1] -> (s0 * s1)>()[%workgroup_id_x, %workgroup_size_x]
            %20 = affine.apply affine_map<()[s0, s1] -> (s0 * s1)>()[%workgroup_count_x, %workgroup_size_x]
            scf.for %arg2 = %19 to %3 step %20 {
              %21 = affine.min affine_map<(d0)[s0, s1, s2] -> (s0 + s2 - 1, -d0 + s0 + s1)>(%arg0)[%0, %5, %workgroup_size_z]
              %22 = affine.min affine_map<(d0)[s0, s1, s2] -> (s0 + s2 - 1, -d0 + s0 + s1)>(%arg1)[%1, %6, %workgroup_size_y]
              %23 = flow.dispatch.tensor.load %14, offsets = [0, %arg0, %arg1, 0], sizes = [%8, %21, %22, %11], strides = [1, 1, 1, 1] : !flow.dispatch.tensor<readonly:?x?x?x?xf32> -> tensor<?x?x?x?xf32>
              %24 = affine.min affine_map<(d0)[s0, s1] -> (s1, -d0 + s0)>(%arg2)[%3, %workgroup_size_x]
              %25 = flow.dispatch.tensor.load %12, offsets = [0, 0, 0, %arg2], sizes = [%0, %1, %2, %24], strides = [1, 1, 1, 1] : !flow.dispatch.tensor<readonly:?x?x?x?xf32> -> tensor<?x?x?x?xf32>
              %26 = affine.min affine_map<(d0)[s0, s1] -> (s1, -d0 + s0)>(%arg0)[%5, %workgroup_size_z]
              %27 = affine.min affine_map<(d0)[s0, s1] -> (s1, -d0 + s0)>(%arg1)[%6, %workgroup_size_y]
              %28 = affine.min affine_map<(d0)[s0, s1] -> (s1, -d0 + s0)>(%arg2)[%3, %workgroup_size_x]
              %29 = flow.dispatch.tensor.load %13, offsets = [0, %arg0, %arg1, %arg2], sizes = [%4, %26, %27, %28], strides = [1, 1, 1, 1] : !flow.dispatch.tensor<readwrite:?x?x?x?xf32> -> tensor<?x?x?x?xf32>
              %30 = linalg.conv_2d_nhwc_hwcf {dilations = dense<1> : tensor<2xi64>, strides = dense<1> : tensor<2xi64>} ins(%23, %25 : tensor<?x?x?x?xf32>, tensor<?x?x?x?xf32>) outs(%29 : tensor<?x?x?x?xf32>) -> tensor<?x?x?x?xf32>
              flow.dispatch.tensor.store %30, %13, offsets = [0, %arg0, %arg1, %arg2], sizes = [%4, %26, %27, %28], strides = [1, 1, 1, 1] : tensor<?x?x?x?xf32> -> !flow.dispatch.tensor<readwrite:?x?x?x?xf32>
            }
          }
        }
        return
      }
      hal.interface private @io attributes {push_constants = 12 : index} {
        hal.interface.binding public @s0b0_ro_external, set=0, binding=0, type="StorageBuffer"
        hal.interface.binding public @s0b1_rw_external, set=0, binding=1, type="StorageBuffer"
        hal.interface.binding public @s0b2_ro_external, set=0, binding=2, type="StorageBuffer"
      }
    }
  }
}
//  CHECK-DAG: #[[MAP:.+]] = affine_map<()[s0] -> (s0 ceildiv 64)>
//  CHECK-DAG: #[[TRANSLATION:.+]] = #iree_codegen.translation.info<"CPUDefault", workload_per_wg = [64, 64, 64]>
//      CHECK: hal.executable.entry_point public @conv attributes
// CHECK-SAME:     translation.info = #[[TRANSLATION]]
// CHECK-NEXT:   ^bb0(%[[ARG0:[a-zA-Z0-9]+]]: index, %[[ARG1:[a-zA-Z0-9]+]]: index, %[[ARG2:[a-zA-Z0-9]+]]: index)
//  CHECK-DAG:     %[[D0:.+]] = affine.apply #[[MAP0]]()[%[[ARG0]]
//  CHECK-DAG:     %[[D1:.+]] = affine.apply #[[MAP0]]()[%[[ARG1]]
//  CHECK-DAG:     %[[D2:.+]] = affine.apply #[[MAP0]]()[%[[ARG2]]
//      CHECK:     hal.return %[[D0]], %[[D1]], %[[D2]]
//      CHECK:     linalg.conv_2d_nhwc_hwcf
//  CHECK-NOT:       lowering.config

// -----

hal.executable private @conv_static {
  hal.executable.variant public @system_elf_x86_64, target = <"llvm", "system-elf-x86_64", {data_layout = "e-m:e-p270:32:32-p271:32:32-p272:64:64-i64:64-f80:128-n8:16:32:64-S128", native_vector_size = 64 : index, target_triple = "x86_64-pc-linux-gnu"}> {
    hal.executable.entry_point public @conv_static attributes {interface = @io, ordinal = 0 : index}
    builtin.module  {
      func @conv_static() {
        %cst = arith.constant 0.000000e+00 : f32
        %c80 = arith.constant 80 : index
        %c96 = arith.constant 96 : index
        %c0 = arith.constant 0 : index
        %0 = hal.interface.binding.subspan @io::@s0b1_ro_external[%c0] : !flow.dispatch.tensor<readonly:1x161x161x96xf32>
        %1 = hal.interface.binding.subspan @io::@s0b0_ro_constant[%c0] : !flow.dispatch.tensor<readonly:3x3x96xf32>
        %2 = hal.interface.binding.subspan @io::@s0b2_xw_external[%c0] : !flow.dispatch.tensor<writeonly:1x80x80x96xf32>
        %workgroup_size_x = hal.interface.workgroup.size[0] : index
        %workgroup_size_y = hal.interface.workgroup.size[1] : index
        %workgroup_size_z = hal.interface.workgroup.size[2] : index
        %workgroup_id_x = hal.interface.workgroup.id[0] : index
        %workgroup_count_x = hal.interface.workgroup.count[0] : index
        %workgroup_id_y = hal.interface.workgroup.id[1] : index
        %workgroup_count_y = hal.interface.workgroup.count[1] : index
        %workgroup_id_z = hal.interface.workgroup.id[2] : index
        %workgroup_count_z = hal.interface.workgroup.count[2] : index
        %3 = affine.apply affine_map<()[s0, s1] -> (s0 * s1)>()[%workgroup_id_z, %workgroup_size_z]
        %4 = affine.apply affine_map<()[s0, s1] -> (s0 * s1)>()[%workgroup_count_z, %workgroup_size_z]
        scf.for %arg0 = %3 to %c80 step %4 {
          %5 = affine.apply affine_map<()[s0, s1] -> (s0 * s1)>()[%workgroup_id_y, %workgroup_size_y]
          %6 = affine.apply affine_map<()[s0, s1] -> (s0 * s1)>()[%workgroup_count_y, %workgroup_size_y]
          scf.for %arg1 = %5 to %c80 step %6 {
            %7 = affine.apply affine_map<()[s0, s1] -> (s0 * s1)>()[%workgroup_id_x, %workgroup_size_x]
            %8 = affine.apply affine_map<()[s0, s1] -> (s0 * s1)>()[%workgroup_count_x, %workgroup_size_x]
            scf.for %arg2 = %7 to %c96 step %8 {
              %9 = affine.apply affine_map<(d0) -> (d0 * 2)>(%arg0)
              %10 = affine.min affine_map<(d0)[s0] -> (s0 * 2 + 1, d0 * -2 + 163)>(%arg0)[%workgroup_size_z]
              %11 = affine.apply affine_map<(d0) -> (d0 * 2)>(%arg1)
              %12 = affine.min affine_map<(d0)[s0] -> (s0 * 2 + 1, d0 * -2 + 163)>(%arg1)[%workgroup_size_y]
              %13 = affine.min affine_map<(d0)[s0] -> (s0, -d0 + 96)>(%arg2)[%workgroup_size_x]
              %14 = flow.dispatch.tensor.load %0, offsets = [0, %9, %11, %arg2], sizes = [1, %10, %12, %13], strides = [1, 1, 1, 1] : !flow.dispatch.tensor<readonly:1x161x161x96xf32> -> tensor<1x?x?x?xf32>
              %15 = affine.min affine_map<(d0)[s0] -> (s0, -d0 + 96)>(%arg2)[%workgroup_size_x]
              %16 = flow.dispatch.tensor.load %1, offsets = [0, 0, %arg2], sizes = [3, 3, %15], strides = [1, 1, 1] : !flow.dispatch.tensor<readonly:3x3x96xf32> -> tensor<3x3x?xf32>
              %17 = affine.min affine_map<(d0)[s0] -> (s0, -d0 + 80)>(%arg0)[%workgroup_size_z]
              %18 = affine.min affine_map<(d0)[s0] -> (s0, -d0 + 80)>(%arg1)[%workgroup_size_y]
              %19 = affine.min affine_map<(d0)[s0] -> (s0, -d0 + 96)>(%arg2)[%workgroup_size_x]
              %20 = affine.min affine_map<(d0)[s0] -> (-d0 + 80, s0)>(%arg0)[%workgroup_size_z]
              %21 = affine.min affine_map<(d0)[s0] -> (-d0 + 80, s0)>(%arg1)[%workgroup_size_y]
              %22 = affine.min affine_map<(d0)[s0] -> (-d0 + 96, s0)>(%arg2)[%workgroup_size_x]
              %23 = linalg.init_tensor [1, %20, %21, %22] : tensor<1x?x?x?xf32>
              %24 = linalg.fill(%cst, %23) : f32, tensor<1x?x?x?xf32> -> tensor<1x?x?x?xf32>
              %25 = linalg.depthwise_conv_2d_nhwc_hwc {dilations = dense<1> : tensor<2xi64>, strides = dense<2> : tensor<2xi64>} ins(%14, %16 : tensor<1x?x?x?xf32>, tensor<3x3x?xf32>) outs(%24 : tensor<1x?x?x?xf32>) -> tensor<1x?x?x?xf32>
              flow.dispatch.tensor.store %25, %2, offsets = [0, %arg0, %arg1, %arg2], sizes = [1, %17, %18, %19], strides = [1, 1, 1, 1] : tensor<1x?x?x?xf32> -> !flow.dispatch.tensor<writeonly:1x80x80x96xf32>
            }
          }
        }
        return
      }
      hal.interface private @io {
        hal.interface.binding public @s0b0_ro_constant, set=0, binding=0, type="StorageBuffer"
        hal.interface.binding public @s0b1_ro_external, set=0, binding=1, type="StorageBuffer"
        hal.interface.binding public @s0b2_xw_external, set=0, binding=2, type="StorageBuffer"
      }
    }
  }
}
//  CHECK-DAG: #[[MAP0:.+]] = affine_map<()[s0] -> (s0 ceildiv 64)>
//  CHECK-DAG: #[[MAP1:.+]] = affine_map<()[s0] -> (s0 ceildiv 32)>
//  CHECK-DAG: #[[TRANSLATION:.+]] = #iree_codegen.translation.info<"CPUDefault", workload_per_wg = [64, 64, 32]>
//      CHECK: hal.executable.entry_point public @conv_static attributes
// CHECK-SAME:     translation.info = #[[TRANSLATION]]
// CHECK-NEXT:   ^bb0(%[[ARG0:[a-zA-Z0-9]+]]: index, %[[ARG1:[a-zA-Z0-9]+]]: index, %[[ARG2:[a-zA-Z0-9]+]]: index)
//  CHECK-DAG:     %[[D0:.+]] = affine.apply #[[MAP0]]()[%[[ARG0]]
//  CHECK-DAG:     %[[D1:.+]] = affine.apply #[[MAP0]]()[%[[ARG1]]
//  CHECK-DAG:     %[[D2:.+]] = affine.apply #[[MAP1]]()[%[[ARG2]]
//      CHECK:     hal.return %[[D0]], %[[D1]], %[[D2]]
//      CHECK:     linalg.depthwise_conv_2d_nhwc_hwc
//  CHECK-NOT:       lowering.config

// -----

hal.executable private @generic_static {
  hal.executable.variant public @system_elf_x86_64, target = <"llvm", "system-elf-x86_64", {data_layout = "e-m:e-p270:32:32-p271:32:32-p272:64:64-i64:64-f80:128-n8:16:32:64-S128", native_vector_size = 64 : index, target_triple = "x86_64-pc-linux-gnu"}> {
    hal.executable.entry_point public @generic_static attributes {interface = @io, ordinal = 0 : index}
    builtin.module  {
      func @generic_static() {
        %c16 = arith.constant 16 : index
        %c96 = arith.constant 96 : index
        %c0 = arith.constant 0 : index
        %0 = hal.interface.binding.subspan @io::@s0b0_ro_constant[%c0] : !flow.dispatch.tensor<readonly:96x16xf32>
        %1 = hal.interface.binding.subspan @io::@s0b1_xw_external[%c0] : !flow.dispatch.tensor<writeonly:16x96xf32>
        %workgroup_size_x = hal.interface.workgroup.size[0] : index
        %workgroup_size_y = hal.interface.workgroup.size[1] : index
        %workgroup_id_x = hal.interface.workgroup.id[0] : index
        %workgroup_count_x = hal.interface.workgroup.count[0] : index
        %workgroup_id_y = hal.interface.workgroup.id[1] : index
        %workgroup_count_y = hal.interface.workgroup.count[1] : index
        %2 = affine.apply affine_map<()[s0, s1] -> (s0 * s1)>()[%workgroup_id_y, %workgroup_size_y]
        %3 = affine.apply affine_map<()[s0, s1] -> (s0 * s1)>()[%workgroup_count_y, %workgroup_size_y]
        scf.for %arg0 = %2 to %c16 step %3 {
          %4 = affine.apply affine_map<()[s0, s1] -> (s0 * s1)>()[%workgroup_id_x, %workgroup_size_x]
          %5 = affine.apply affine_map<()[s0, s1] -> (s0 * s1)>()[%workgroup_count_x, %workgroup_size_x]
          scf.for %arg1 = %4 to %c96 step %5 {
            %6 = affine.min affine_map<(d0)[s0] -> (s0, -d0 + 96)>(%arg1)[%workgroup_size_x]
            %7 = affine.min affine_map<(d0)[s0] -> (s0, -d0 + 16)>(%arg0)[%workgroup_size_y]
            %8 = flow.dispatch.tensor.load %0, offsets = [%arg1, %arg0], sizes = [%6, %7], strides = [1, 1] : !flow.dispatch.tensor<readonly:96x16xf32> -> tensor<?x?xf32>
            %9 = affine.min affine_map<(d0)[s0] -> (s0, -d0 + 16)>(%arg0)[%workgroup_size_y]
            %10 = affine.min affine_map<(d0)[s0] -> (s0, -d0 + 96)>(%arg1)[%workgroup_size_x]
            %11 = linalg.init_tensor [%9, %10] : tensor<?x?xf32>
            %12 = linalg.generic {indexing_maps = [affine_map<(d0, d1) -> (d1, d0)>, affine_map<(d0, d1) -> (d0, d1)>], iterator_types = ["parallel", "parallel"]} ins(%8 : tensor<?x?xf32>) outs(%11 : tensor<?x?xf32>) {
            ^bb0(%arg2: f32, %arg3: f32):  // no predecessors
              linalg.yield %arg2 : f32
            } -> tensor<?x?xf32>
            flow.dispatch.tensor.store %12, %1, offsets = [%arg0, %arg1], sizes = [%9, %10], strides = [1, 1] : tensor<?x?xf32> -> !flow.dispatch.tensor<writeonly:16x96xf32>
          }
        }
        return
      }
      hal.interface private @io {
        hal.interface.binding public @s0b0_ro_constant, set=0, binding=0, type="StorageBuffer"
        hal.interface.binding public @s0b1_xw_external, set=0, binding=1, type="StorageBuffer"
      }
    }
  }
}
//  CHECK-DAG: #[[CONFIG:.+]] = #iree_codegen.lowering.config<tile_sizes = {{\[}}[], [16, 16]{{\]}}, native_vector_size = [16, 16]>
//  CHECK-DAG: #[[MAP0:.+]] = affine_map<()[s0] -> (s0 ceildiv 32)>
//  CHECK-DAG: #[[MAP1:.+]] = affine_map<()[s0] -> (s0 ceildiv 16)>
//  CHECK-DAG: #[[TRANSLATION:.+]] = #iree_codegen.translation.info<"CPUSingleTilingExpert", workload_per_wg = [32, 16]>
//      CHECK: hal.executable.entry_point public @generic_static attributes
// CHECK-SAME:     translation.info = #[[TRANSLATION]]
// CHECK-NEXT:   ^bb0(%[[ARG0:[a-zA-Z0-9]+]]: index, %[[ARG1:[a-zA-Z0-9]+]]: index, %[[ARG2:[a-zA-Z0-9]+]]: index)
//  CHECK-DAG:     %[[C1:.+]] = arith.constant 1 : index
//  CHECK-DAG:     %[[D0:.+]] = affine.apply #[[MAP0]]()[%[[ARG0]]
//  CHECK-DAG:     %[[D1:.+]] = affine.apply #[[MAP1]]()[%[[ARG1]]
//      CHECK:     hal.return %[[D0]], %[[D1]], %[[C1]]
//      CHECK:     linalg.generic
//      CHECK:       lowering.config = #[[CONFIG]]

// -----

hal.executable private @matmul_static {
  hal.executable.variant public @system_elf_arm_64, target = <"llvm", "system-elf-arm_64", {data_layout = "e-m:e-i8:8:32-i16:16:32-i64:64-i128:128-n32:64-S128", native_vector_size = 16 : index, target_triple = "aarch64-none-linux-android30"}> {
    hal.executable.entry_point public @matmul_static attributes {interface = @io, ordinal = 0 : index}
    builtin.module  {
      func @matmul_static() {
        %cst = arith.constant 0.000000e+00 : f32
        %c196 = arith.constant 196 : index
        %c40 = arith.constant 40 : index
        %c0 = arith.constant 0 : index
        %c8 = arith.constant 8 : index
        %c28 = arith.constant 28 : index
        %0 = hal.interface.binding.subspan @io::@s0b0_ro_external[%c0] : !flow.dispatch.tensor<readonly:196x240xf32>
        %1 = hal.interface.binding.subspan @io::@s0b1_ro_external[%c0] : !flow.dispatch.tensor<readonly:240x40xf32>
        %2 = hal.interface.binding.subspan @io::@s0b2_xw_external[%c0] : !flow.dispatch.tensor<writeonly:196x40xf32>
        %workgroup_id_x = hal.interface.workgroup.id[0] : index
        %workgroup_count_x = hal.interface.workgroup.count[0] : index
        %workgroup_size_x = hal.interface.workgroup.size[0] : index
        %workgroup_id_y = hal.interface.workgroup.id[1] : index
        %workgroup_count_y = hal.interface.workgroup.count[1] : index
        %workgroup_size_y = hal.interface.workgroup.size[1] : index
        %3 = affine.apply affine_map<()[s0, s1] -> (s0 * s1)>()[%workgroup_id_y, %workgroup_size_y]
        %4 = affine.apply affine_map<()[s0, s1] -> (s0 * s1)>()[%workgroup_count_y, %workgroup_size_y]
        scf.for %arg0 = %3 to %c196 step %4 {
          %5 = affine.apply affine_map<()[s0, s1] -> (s0 * s1)>()[%workgroup_id_x, %workgroup_size_x]
          %6 = affine.apply affine_map<()[s0, s1] -> (s0 * s1)>()[%workgroup_count_x, %workgroup_size_x]
          scf.for %arg1 = %5 to %c40 step %6 {
            %7 = flow.dispatch.tensor.load %0, offsets = [%arg0, 0], sizes = [28, 240], strides = [1, 1] : !flow.dispatch.tensor<readonly:196x240xf32> -> tensor<28x240xf32>
            %8 = tensor.cast %7 : tensor<28x240xf32> to tensor<?x240xf32>
            %9 = flow.dispatch.tensor.load %1, offsets = [0, %arg1], sizes = [240, 8], strides = [1, 1] : !flow.dispatch.tensor<readonly:240x40xf32> -> tensor<240x8xf32>
            %10 = tensor.cast %9 : tensor<240x8xf32> to tensor<240x?xf32>
            %11 = linalg.init_tensor [%c28, %c8] : tensor<?x?xf32>
            %12 = linalg.fill(%cst, %11) : f32, tensor<?x?xf32> -> tensor<?x?xf32>
            %13 = linalg.matmul ins(%8, %10 : tensor<?x240xf32>, tensor<240x?xf32>) outs(%12 : tensor<?x?xf32>) -> tensor<?x?xf32>
            flow.dispatch.tensor.store %13, %2, offsets = [%arg0, %arg1], sizes = [%c28, %c8], strides = [1, 1] : tensor<?x?xf32> -> !flow.dispatch.tensor<writeonly:196x40xf32>
          }
        }
        return
      }
      hal.interface private @io {
        hal.interface.binding public @s0b0_ro_external, set=0, binding=0, type="StorageBuffer"
        hal.interface.binding public @s0b1_ro_external, set=0, binding=1, type="StorageBuffer"
        hal.interface.binding public @s0b2_xw_external, set=0, binding=2, type="StorageBuffer"
      }
    }
  }
}
//   CHECK-DAG: #[[CONFIG:.+]] = #iree_codegen.lowering.config<tile_sizes = {{\[}}[], [4, 4, 60], [4, 4, 4]{{\]}}, native_vector_size = [4, 4, 4]>
//   CHECK-DAG: #[[MAP0:.+]] = affine_map<()[s0] -> (s0 ceildiv 8)>
//   CHECK-DAG: #[[MAP1:.+]] = affine_map<()[s0] -> (s0 ceildiv 28)>
//   CHECK-DAG: #[[TRANSLATION:.+]] = #iree_codegen.translation.info<"CPUTileFuseAndVectorize", workload_per_wg = [8, 28]>
//       CHECK: hal.executable.entry_point public @matmul_static attributes
//  CHECK-SAME:     translation.info = #[[TRANSLATION]]
//  CHECK-NEXT:   ^bb0(%[[ARG0:[a-zA-Z0-9]+]]: index, %[[ARG1:[a-zA-Z0-9]+]]: index, %[[ARG2:[a-zA-Z0-9]+]]: index)
//   CHECK-DAG:     %[[C1:.+]] = arith.constant 1 : index
//   CHECK-DAG:     %[[D0:.+]] = affine.apply #[[MAP0]]()[%[[ARG0]]]
//   CHECK-DAG:     %[[D1:.+]] = affine.apply #[[MAP1]]()[%[[ARG1]]]
//       CHECK:     hal.return %[[D0]], %[[D1]], %[[C1]]
//       CHECK: linalg.matmul
//  CHECK-SAME:     lowering.config = #[[CONFIG]]

// -----

hal.executable private @restrict_num_workgroups {
  hal.executable.variant public @system_elf_arm_64, target = <"llvm", "system-elf-arm_64", {data_layout = "e-m:e-i8:8:32-i16:16:32-i64:64-i128:128-n32:64-S128", native_vector_size = 16 : index, target_triple = "aarch64-none-linux-android30"}> {
    hal.executable.entry_point public @restrict_num_workgroups attributes {interface = @io, ordinal = 0 : index}
    builtin.module  {
      func @restrict_num_workgroups() {
        %cst = arith.constant 0.000000e+00 : f32
        %c7 = arith.constant 7 : index
        %c576 = arith.constant 576 : index
        %c0 = arith.constant 0 : index
        %c64 = arith.constant 64 : index
        %c2 = arith.constant 2 : index
        %0 = hal.interface.binding.subspan @io::@s0b1_ro_external[%c0] : !flow.dispatch.tensor<readonly:1x11x11x576xf32>
        %1 = hal.interface.binding.subspan @io::@s0b0_ro_constant[%c0] : !flow.dispatch.tensor<readonly:5x5x576xf32>
        %2 = hal.interface.binding.subspan @io::@s0b2_xw_external[%c0] : !flow.dispatch.tensor<writeonly:1x7x7x576xf32>
        %workgroup_id_x = hal.interface.workgroup.id[0] : index
        %workgroup_count_x = hal.interface.workgroup.count[0] : index
        %workgroup_size_x = hal.interface.workgroup.size[0] : index
        %workgroup_id_y = hal.interface.workgroup.id[1] : index
        %workgroup_count_y = hal.interface.workgroup.count[1] : index
        %workgroup_size_y = hal.interface.workgroup.size[1] : index
        %workgroup_id_z = hal.interface.workgroup.id[2] : index
        %workgroup_count_z = hal.interface.workgroup.count[2] : index
        %workgroup_size_z = hal.interface.workgroup.size[2] : index
        %3 = affine.apply affine_map<()[s0, s1] -> (s0 * s1)>()[%workgroup_id_z, %workgroup_size_z]
        %4 = affine.apply affine_map<()[s0, s1] -> (s0 * s1)>()[%workgroup_count_z, %workgroup_size_z]
        scf.for %arg0 = %3 to %c7 step %4 {
          %5 = affine.apply affine_map<()[s0, s1] -> (s0 * s1)>()[%workgroup_id_y, %workgroup_size_y]
          %6 = affine.apply affine_map<()[s0, s1] -> (s0 * s1)>()[%workgroup_count_y, %workgroup_size_y]
          scf.for %arg1 = %5 to %c7 step %6 {
            %7 = affine.apply affine_map<()[s0, s1] -> (s0 * s1)>()[%workgroup_id_x, %workgroup_size_x]
            %8 = affine.apply affine_map<()[s0, s1] -> (s0 * s1)>()[%workgroup_count_x, %workgroup_size_x]
            scf.for %arg2 = %7 to %c576 step %8 {
              %9 = affine.min affine_map<(d0) -> (6, -d0 + 12)>(%arg0)
              %10 = affine.min affine_map<(d0) -> (11, -d0 + 12)>(%arg1)
              %11 = flow.dispatch.tensor.load %0, offsets = [0, %arg0, %arg1, %arg2], sizes = [1, %9, %10, 64], strides = [1, 1, 1, 1] : !flow.dispatch.tensor<readonly:1x11x11x576xf32> -> tensor<1x?x?x64xf32>
              %12 = tensor.cast %11 : tensor<1x?x?x64xf32> to tensor<1x?x?x?xf32>
              %13 = flow.dispatch.tensor.load %1, offsets = [0, 0, %arg2], sizes = [5, 5, 64], strides = [1, 1, 1] : !flow.dispatch.tensor<readonly:5x5x576xf32> -> tensor<5x5x64xf32>
              %14 = tensor.cast %13 : tensor<5x5x64xf32> to tensor<5x5x?xf32>
              %15 = affine.min affine_map<(d0) -> (2, -d0 + 7)>(%arg0)
              %16 = affine.min affine_map<(d0) -> (-d0 + 7, 2)>(%arg0)
              %17 = linalg.init_tensor [1, %16, %c7, %c64] : tensor<1x?x?x?xf32>
              %18 = linalg.fill(%cst, %17) : f32, tensor<1x?x?x?xf32> -> tensor<1x?x?x?xf32>
              %19 = linalg.depthwise_conv_2d_nhwc_hwc {dilations = dense<1> : tensor<2xi64>, strides = dense<1> : tensor<2xi64>} ins(%12, %14 : tensor<1x?x?x?xf32>, tensor<5x5x?xf32>) outs(%18 : tensor<1x?x?x?xf32>) -> tensor<1x?x?x?xf32>
              flow.dispatch.tensor.store %19, %2, offsets = [0, %arg0, %arg1, %arg2], sizes = [1, %15, %c7, %c64], strides = [1, 1, 1, 1] : tensor<1x?x?x?xf32> -> !flow.dispatch.tensor<writeonly:1x7x7x576xf32>
            }
          }
        }
        return
      }
      hal.interface private @io {
        hal.interface.binding public @s0b0_ro_external, set=0, binding=0, type="StorageBuffer"
        hal.interface.binding public @s0b1_ro_external, set=0, binding=1, type="StorageBuffer"
        hal.interface.binding public @s0b2_xw_external, set=0, binding=2, type="StorageBuffer"
      }
    }
  }
}
//   CHECK-DAG: #[[MAP0:.+]] = affine_map<()[s0] -> (s0 ceildiv 64)>
//   CHECK-DAG: #[[MAP1:.+]] = affine_map<()[s0] -> (s0 ceildiv 8)>
//   CHECK-DAG: #[[MAP2:.+]] = affine_map<()[s0] -> (s0 ceildiv 4)>
//   CHECK-DAG: #[[TRANSLATION:.+]] = #iree_codegen.translation.info<"CPUDefault", workload_per_wg = [64, 8, 4]>
//       CHECK: hal.executable.entry_point public @restrict_num_workgroups attributes
//  CHECK-SAME:     translation.info = #[[TRANSLATION]]
//  CHECK-NEXT:   ^bb0(%[[ARG0:[a-zA-Z0-9]+]]: index, %[[ARG1:[a-zA-Z0-9]+]]: index, %[[ARG2:[a-zA-Z0-9]+]]: index)
//   CHECK-DAG:     %[[D0:.+]] = affine.apply #[[MAP0]]()[%[[ARG0]]]
//   CHECK-DAG:     %[[D1:.+]] = affine.apply #[[MAP1]]()[%[[ARG1]]]
//   CHECK-DAG:     %[[D2:.+]] = affine.apply #[[MAP2]]()[%[[ARG2]]]
//       CHECK:     hal.return %[[D0]], %[[D1]], %[[D2]]

// -----

hal.executable private @test_exp_0 {
  hal.executable.variant public @system_elf_arm_64, target = <"llvm", "system-elf-arm_64", {data_layout = "e-m:e-i8:8:32-i16:16:32-i64:64-i128:128-n32:64-S128", native_vector_size = 16 : index, target_triple = "aarch64-none-linux-android30"}> {
    hal.executable.entry_point public @test_exp_0 attributes {interface = @io, ordinal = 0 : index}
    builtin.module  {
      func @test_exp_0() {
        %c0 = arith.constant 0 : index
        %size = hal.interface.workgroup.size[0] : index
        %count = hal.interface.workgroup.count[0] : index
        %id = hal.interface.workgroup.id[0] : index
        %lb = hal.interface.load.constant offset = 0 : index
        %ub = hal.interface.load.constant offset = 1 : index
        %step = hal.interface.load.constant offset = 2 : index
        %read = hal.interface.binding.subspan @i0::@arg0[%c0] : memref<?xf32>{%ub}
        %write = hal.interface.binding.subspan @i0::@arg0[%c0] : memref<?xf32>{%ub}
        %offset = affine.apply affine_map<(d0)[s0,s1] -> (d0 + s0 * s1)>(%lb)[%id, %size]
        %stride = affine.apply affine_map<(d0)[s0,s1] -> (d0 * s0 * s1)>(%step)[%count, %size]
        scf.for %iv = %offset to %ub step %stride {
          %val = memref.load %read[%iv] : memref<?xf32>
          memref.store %val, %write[%iv] : memref<?xf32>
        }
        return
      }
      hal.interface private @io {
        hal.interface.binding public @arg0, set=0, binding=0, type="StorageBuffer"
        hal.interface.binding public @arg1, set=0, binding=1, type="StorageBuffer"
      }
    }
  }
}
//  CHECK-DAG: #[[MAP:.+]] = affine_map<()[s0] -> (s0 ceildiv 64)>
//  CHECK-DAG: #[[TRANSLATION:.+]] = #iree_codegen.translation.info<"CPUDefault", workload_per_wg = [64]>
//      CHECK: hal.executable.entry_point public @test_exp_0 attributes
// CHECK-SAME:     translation.info = #[[TRANSLATION]]
// CHECK-NEXT:   ^bb0(%[[ARG0:[a-zA-Z0-9]+]]: index
//  CHECK-DAG:     %[[C1:.+]] = arith.constant 1 : index
//  CHECK-DAG:     %[[D0:.+]] = affine.apply #[[MAP]]()[%[[ARG0]]]
//      CHECK:     hal.return %[[D0]], %[[C1]], %[[C1]]

// -----

hal.executable private @test_exp_1 {
  hal.executable.variant public @system_elf_arm_64, target = <"llvm", "system-elf-arm_64", {data_layout = "e-m:e-i8:8:32-i16:16:32-i64:64-i128:128-n32:64-S128", native_vector_size = 16 : index, target_triple = "aarch64-none-linux-android30"}> {
    hal.executable.entry_point public @test_exp_1 attributes {interface = @io, ordinal = 0 : index}
    builtin.module  {
      func @test_exp_1() {
        %c0 = arith.constant 0 : index
        %size = hal.interface.workgroup.size[0] : index
        %count = hal.interface.workgroup.count[0] : index
        %id = hal.interface.workgroup.id[0] : index
        %lb = hal.interface.load.constant offset = 0 : index
        %ub = hal.interface.load.constant offset = 1 : index
        %step = hal.interface.load.constant offset = 2 : index
        %read = hal.interface.binding.subspan @i0::@arg0[%c0] : memref<?xf32>{%ub}
        %write = hal.interface.binding.subspan @i0::@arg0[%c0] : memref<?xf32>{%ub}
        %offset = affine.apply affine_map<()[s0,s1] -> (5 + s0 * s1)>()[%id, %size]
        %stride = affine.apply affine_map<(d0)[s0,s1] -> (s0 * d0 * s1)>(%step)[%count, %size]
        scf.for %iv = %offset to %ub step %stride {
          %val = memref.load %read[%iv] : memref<?xf32>
          memref.store %val, %write[%iv] : memref<?xf32>
        }
        return
      }
      hal.interface private @io {
        hal.interface.binding public @arg0, set=0, binding=0, type="StorageBuffer"
        hal.interface.binding public @arg1, set=0, binding=1, type="StorageBuffer"
      }
    }
  }
}
//  CHECK-DAG: #[[MAP:.+]] = affine_map<()[s0] -> (s0 ceildiv 64)>
//  CHECk-DAG: #[[TRANSLATION:.+]] = #iree_codegen.translation.info<"CPUDefault", workload_per_wg = [64]>
//      CHECK: hal.executable.entry_point public @test_exp_1 attributes
// CHECK-SAME:     translation.info = #[[TRANSLATION]]
// CHECK-NEXT:   ^bb0(%[[ARG0:[a-zA-Z0-9]+]]: index
//  CHECK-DAG:     %[[C1:.+]] = arith.constant 1 : index
//  CHECK-DAG:     %[[D0:.+]] = affine.apply #[[MAP]]()[%[[ARG0]]]
//      CHECK:     hal.return %[[D0]], %[[C1]], %[[C1]]

// -----

hal.executable private @test_exp_2 {
  hal.executable.variant public @system_elf_arm_64, target = <"llvm", "system-elf-arm_64", {data_layout = "e-m:e-i8:8:32-i16:16:32-i64:64-i128:128-n32:64-S128", native_vector_size = 16 : index, target_triple = "aarch64-none-linux-android30"}> {
    hal.executable.entry_point public @test_exp_3 attributes {interface = @io, ordinal = 0 : index}
    builtin.module  {
      func @test_exp_3() {
        %c0 = arith.constant 0 : index
        %size = hal.interface.workgroup.size[0] : index
        %count = hal.interface.workgroup.count[0] : index
        %id = hal.interface.workgroup.id[0] : index
        %lb = hal.interface.load.constant offset = 0 : index
        %ub = hal.interface.load.constant offset = 1 : index
        %step = hal.interface.load.constant offset = 2 : index
        %read = hal.interface.binding.subspan @i0::@arg0[%c0] : memref<?xf32>{%ub}
        %write = hal.interface.binding.subspan @i0::@arg0[%c0] : memref<?xf32>{%ub}
        %offset = affine.apply affine_map<(d0)[s0,s1] -> (d0 + s0 * s1)>(%lb)[%id, %size]
        %stride = affine.apply affine_map<()[s0,s1] -> (5 * s0 * s1)>()[%count, %size]
        scf.for %iv = %offset to %ub step %stride {
          %val = memref.load %read[%iv] : memref<?xf32>
          memref.store %val, %write[%iv] : memref<?xf32>
        }
        return
      }
      hal.interface private @io {
        hal.interface.binding public @arg0, set=0, binding=0, type="StorageBuffer"
        hal.interface.binding public @arg1, set=0, binding=1, type="StorageBuffer"
      }
    }
  }
}
//  CHECK-DAG: #[[MAP:.+]] = affine_map<()[s0] -> (s0 ceildiv 64)>
//  CHECK-DAG: #[[TRANSLATION:.+]] = #iree_codegen.translation.info<"CPUDefault", workload_per_wg = [64]>
//      CHECK: hal.executable.entry_point public @test_exp_3 attributes
// CHECK-SAME:     translation.info = #[[TRANSLATION]]
// CHECK-NEXT:   ^bb0(%[[ARG0:[a-zA-Z0-9]+]]: index
//  CHECK-DAG:     %[[C1:.+]] = arith.constant 1 : index
//  CHECK-DAG:     %[[D0:.+]] = affine.apply #[[MAP]]()[%[[ARG0]]]
//      CHECK:     hal.return %[[D0]], %[[C1]], %[[C1]]

// -----

hal.executable private @test_exp_3 {
  hal.executable.variant public @system_elf_arm_64, target = <"llvm", "system-elf-arm_64", {data_layout = "e-m:e-i8:8:32-i16:16:32-i64:64-i128:128-n32:64-S128", native_vector_size = 16 : index, target_triple = "aarch64-none-linux-android30"}> {
    hal.executable.entry_point public @test_exp_4 attributes {interface = @io, ordinal = 0 : index}
    builtin.module  {
      func @test_exp_4() {
        %c0 = arith.constant 0 : index
        %size = hal.interface.workgroup.size[0] : index
        %count = hal.interface.workgroup.count[0] : index
        %id = hal.interface.workgroup.id[0] : index
        %lb = hal.interface.load.constant offset = 0 : index
        %ub = hal.interface.load.constant offset = 1 : index
        %step = hal.interface.load.constant offset = 2 : index
        %read = hal.interface.binding.subspan @i0::@arg0[%c0] : memref<?xf32>{%ub}
        %write = hal.interface.binding.subspan @i0::@arg0[%c0] : memref<?xf32>{%ub}
        %offset = affine.apply affine_map<(d0)[s0,s1] -> (s0 * s1 + d0)>(%lb)[%id, %size]
        %stride = affine.apply affine_map<()[s0,s1] -> (s0 * 5 * s1)>()[%count, %size]
        scf.for %iv = %offset to %ub step %stride {
          %val = memref.load %read[%iv] : memref<?xf32>
          memref.store %val, %write[%iv] : memref<?xf32>
        }
        return
      }
      hal.interface private @io {
        hal.interface.binding public @arg0, set=0, binding=0, type="StorageBuffer"
        hal.interface.binding public @arg1, set=0, binding=1, type="StorageBuffer"
      }
    }
  }
}
//  CHECK-DAG: #[[MAP:.+]] = affine_map<()[s0] -> (s0 ceildiv 64)>
//  CHECK-DAG: #[[TRANSLATION:.+]] = #iree_codegen.translation.info<"CPUDefault", workload_per_wg = [64]>
//      CHECK: hal.executable.entry_point public @test_exp_4 attributes
// CHECK-SAME:     translation.info = #[[TRANSLATION]]
// CHECK-NEXT:   ^bb0(%[[ARG0:[a-zA-Z0-9]+]]: index
//  CHECK-DAG:     %[[C1:.+]] = arith.constant 1 : index
//  CHECK-DAG:     %[[D0:.+]] = affine.apply #[[MAP]]()[%[[ARG0]]]
//      CHECK:     hal.return %[[D0]], %[[C1]], %[[C1]]

// -----

hal.executable private @test_exp_4 {
  hal.executable.variant public @system_elf_arm_64, target = <"llvm", "system-elf-arm_64", {data_layout = "e-m:e-i8:8:32-i16:16:32-i64:64-i128:128-n32:64-S128", native_vector_size = 16 : index, target_triple = "aarch64-none-linux-android30"}> {
    hal.executable.entry_point public @test_exp_5 attributes {interface = @io, ordinal = 0 : index}
    builtin.module  {
      func @test_exp_5() {
        %c0 = arith.constant 0 : index
        %size = hal.interface.workgroup.size[0] : index
        %count = hal.interface.workgroup.count[0] : index
        %id = hal.interface.workgroup.id[0] : index
        %lb = hal.interface.load.constant offset = 0 : index
        %ub = hal.interface.load.constant offset = 1 : index
        %step = hal.interface.load.constant offset = 2 : index
        %read = hal.interface.binding.subspan @i0::@arg0[%c0] : memref<?xf32>{%ub}
        %write = hal.interface.binding.subspan @i0::@arg0[%c0] : memref<?xf32>{%ub}
        %offset = affine.apply affine_map<()[s0,s1] -> (s0 * s1 + 5)>()[%id, %size]
        %stride = affine.apply affine_map<()[s0,s1] -> (s0 * s1 * 5)>()[%count, %size]
        scf.for %iv = %offset to %ub step %stride {
          %val = memref.load %read[%iv] : memref<?xf32>
          memref.store %val, %write[%iv] : memref<?xf32>
        }
        return
      }
      hal.interface private @io {
        hal.interface.binding public @arg0, set=0, binding=0, type="StorageBuffer"
        hal.interface.binding public @arg1, set=0, binding=1, type="StorageBuffer"
      }
    }
  }
}
//  CHECK-DAG: #[[MAP:.+]] = affine_map<()[s0] -> (s0 ceildiv 64)>
//  CHECK-DAG: #[[TRANSLATION:.+]] = #iree_codegen.translation.info<"CPUDefault", workload_per_wg = [64]>
//      CHECK: hal.executable.entry_point public @test_exp_5 attributes
// CHECK-SAME:     translation.info = #[[TRANSLATION]]
// CHECK-NEXT:   ^bb0(%[[ARG0:[a-zA-Z0-9]+]]: index
//  CHECK-DAG:     %[[C1:.+]] = arith.constant 1 : index
//  CHECK-DAG:     %[[D0:.+]] = affine.apply #[[MAP]]()[%[[ARG0]]]
//      CHECK:     hal.return %[[D0]], %[[C1]], %[[C1]]

// -----

hal.executable private @matmul_x86  {
  hal.executable.variant public @embedded_elf_x86_64, target = #hal.executable.target<
      "llvm",
      "embedded-elf-x86_64", {
          data_layout = "e-m:e-p270:32:32-p271:32:32-p272:64:64-i64:64-f80:128-n8:16:32:64-S128",
          native_vector_size = 16 : index,
          target_triple = "x86_64-unknown-unknown-eabi-elf"
    }> {
    hal.executable.entry_point public @matmul_x86 attributes {interface = @io, ordinal = 0 : index}
    builtin.module  {
      func @matmul_x86() {
        %c128 = arith.constant 128 : index
        %c384 = arith.constant 384 : index
        %cst = arith.constant 0.000000e+00 : f32
        %c0 = arith.constant 0 : index
        %0 = hal.interface.binding.subspan @io::@s0b0_ro_external[%c0] : !flow.dispatch.tensor<readonly:384x512xf32>
        %1 = hal.interface.binding.subspan @io::@s0b1_ro_external[%c0] : !flow.dispatch.tensor<readonly:512x128xf32>
        %2 = hal.interface.binding.subspan @io::@s0b2_xw_external[%c0] : !flow.dispatch.tensor<writeonly:384x128xf32>
        %workgroup_size_x = hal.interface.workgroup.size[0] : index
        %workgroup_size_y = hal.interface.workgroup.size[1] : index
        %workgroup_id_x = hal.interface.workgroup.id[0] : index
        %workgroup_count_x = hal.interface.workgroup.count[0] : index
        %workgroup_id_y = hal.interface.workgroup.id[1] : index
        %workgroup_count_y = hal.interface.workgroup.count[1] : index
        %3 = affine.apply affine_map<()[s0, s1] -> (s0 * s1)>()[%workgroup_id_y, %workgroup_size_y]
        %4 = affine.apply affine_map<()[s0, s1] -> (s0 * s1)>()[%workgroup_count_y, %workgroup_size_y]
        scf.for %arg0 = %3 to %c384 step %4 {
          %5 = affine.apply affine_map<()[s0, s1] -> (s0 * s1)>()[%workgroup_id_x, %workgroup_size_x]
          %6 = affine.apply affine_map<()[s0, s1] -> (s0 * s1)>()[%workgroup_count_x, %workgroup_size_x]
          scf.for %arg1 = %5 to %c128 step %6 {
            %7 = affine.min affine_map<(d0)[s0] -> (s0, -d0 + 384)>(%arg0)[%workgroup_size_y]
            %8 = flow.dispatch.tensor.load %0, offsets = [%arg0, 0], sizes = [%7, 512], strides = [1, 1] : !flow.dispatch.tensor<readonly:384x512xf32> -> tensor<?x512xf32>
            %9 = affine.min affine_map<(d0)[s0] -> (s0, -d0 + 128)>(%arg1)[%workgroup_size_x]
            %10 = flow.dispatch.tensor.load %1, offsets = [0, %arg1], sizes = [512, %9], strides = [1, 1] : !flow.dispatch.tensor<readonly:512x128xf32> -> tensor<512x?xf32>
            %11 = affine.min affine_map<(d0)[s0] -> (-d0 + 384, s0)>(%arg0)[%workgroup_size_y]
            %12 = affine.min affine_map<(d0)[s0] -> (-d0 + 128, s0)>(%arg1)[%workgroup_size_x]
            %13 = linalg.init_tensor [%11, %12] : tensor<?x?xf32>
            %14 = linalg.fill(%cst, %13) : f32, tensor<?x?xf32> -> tensor<?x?xf32>
            %15 = linalg.matmul ins(%8, %10 : tensor<?x512xf32>, tensor<512x?xf32>) outs(%14 : tensor<?x?xf32>) -> tensor<?x?xf32>
            flow.dispatch.tensor.store %15, %2, offsets = [%arg0, %arg1], sizes = [%7, %9], strides = [1, 1] : tensor<?x?xf32> -> !flow.dispatch.tensor<writeonly:384x128xf32>
          }
        }
        return
      }
      hal.interface private @io {
        hal.interface.binding public @s0b0_ro_external, set=0, binding=0, type="StorageBuffer"
        hal.interface.binding public @s0b1_ro_external, set=0, binding=1, type="StorageBuffer"
        hal.interface.binding public @s0b2_xw_external, set=0, binding=2, type="StorageBuffer"
      }
    }
  }
}
//  CHECK-DAG: #[[TRANSLATION:.+]] = #iree_codegen.translation.info<"CPUTileFuseAndVectorize", workload_per_wg = [64, 64]>
//  CHECK-DAG: #[[CONFIG:.+]] =  #iree_codegen.lowering.config<tile_sizes = [{{\[}}], [8, 8, 8], [1, 4, 4]], native_vector_size = [1, 4, 4]>
//  CHECK:       linalg.matmul {lowering.config = #[[CONFIG]]}<|MERGE_RESOLUTION|>--- conflicted
+++ resolved
@@ -130,94 +130,9 @@
 
 // -----
 
-<<<<<<< HEAD
-hal.executable private @add  {
-  hal.interface @io {
-    hal.interface.binding @arg0, set=0, binding=0, type="StorageBuffer"
-    hal.interface.binding @arg1, set=0, binding=1, type="StorageBuffer"
-    hal.interface.binding @ret0, set=0, binding=2, type="StorageBuffer"
-  }
-  hal.executable.variant @llvm, target = <"llvm", "embedded-elf-x86_64", {
-       data_layout = "e-m:e-p270:32:32-p271:32:32-p272:64:64-i64:64-f80:128-n8:16:32:64-S128",
-       native_vector_size = 16 : index,
-       target_triple = "x86_64-unknown-linux-gnu"
-    }> {
-    hal.executable.entry_point @add attributes {
-      interface = @io, ordinal = 0 : index,
-      signature = (!flow.dispatch.tensor<readonly:?x?xf32>, !flow.dispatch.tensor<readonly:?xf32>,
-        !flow.dispatch.tensor<writeonly:?x?xf32>) -> ()}
-    builtin.module  {
-      func @add() {
-        %c0 = arith.constant 0 : index
-        %c1 = arith.constant 1 : index
-        %dim0 = hal.interface.load.constant offset = 0 : index
-        %dim1 = hal.interface.load.constant offset = 1 : index
-        %0 = hal.interface.binding.subspan @io::@arg0[%c0] : memref<?x?xf32>{%dim0, %dim1}
-        %2 = hal.interface.binding.subspan @io::@arg1[%c0] : memref<?xf32>{%dim1}
-        %6 = hal.interface.binding.subspan @io::@ret0[%c0] : memref<?x?xf32>{%dim0, %dim1}
-        %M = memref.dim %0, %c0 : memref<?x?xf32>
-        %N = memref.dim %0, %c1 : memref<?x?xf32>
-        %workgroup_size_x = hal.interface.workgroup.size[0] : index
-        %workgroup_size_y = hal.interface.workgroup.size[1] : index
-        %workgroup_id_x = hal.interface.workgroup.id[0] : index
-        %workgroup_count_x = hal.interface.workgroup.count[0] : index
-        %workgroup_id_y = hal.interface.workgroup.id[1] : index
-        %workgroup_count_y = hal.interface.workgroup.count[1] : index
-        %8 = affine.apply affine_map<()[s0, s1] -> (s0 * s1)>()[%workgroup_size_y, %workgroup_id_y]
-        %9 = affine.apply affine_map<()[s0, s1] -> (s0 * s1)>()[%workgroup_size_y, %workgroup_count_y]
-        scf.for %arg0 = %8 to %M step %9 {
-          %10 = affine.apply affine_map<()[s0, s1] -> (s0 * s1)>()[%workgroup_size_x, %workgroup_id_x]
-          %11 = affine.apply affine_map<()[s0, s1] -> (s0 * s1)>()[%workgroup_size_x, %workgroup_count_x]
-          scf.for %arg1 = %10 to %N step %11 {
-            %12 = affine.min affine_map<(d0)[s0, s1] -> (s0, -d0 + s1)>(%arg0)[%workgroup_size_y, %M]
-            %13 = affine.min affine_map<(d0)[s0, s1] -> (s0, -d0 + s1)>(%arg1)[%workgroup_size_x, %N]
-            %14 = memref.subview %0[%arg0, %arg1] [%12, %13] [1, 1] : memref<?x?xf32> to memref<?x?xf32, affine_map<(d0, d1)[s0, s1] -> (d0 * s1 + s0 + d1)>>
-            %15 = memref.subview %2[%arg1] [%13] [1] : memref<?xf32> to memref<?xf32, affine_map<(d0)[s0] -> (d0 + s0)>>
-            %16 = memref.subview %6[%arg0, %arg1] [%12, %13] [1, 1] : memref<?x?xf32> to memref<?x?xf32, affine_map<(d0, d1)[s0, s1] -> (d0 * s1 + s0 + d1)>>
-            linalg.generic {
-              indexing_maps = [affine_map<(d0, d1) -> (d0, d1)>,
-                               affine_map<(d0, d1) -> (d1)>,
-                               affine_map<(d0, d1) -> (d0, d1)>],
-              iterator_types = ["parallel", "parallel"]}
-              ins(%14, %15 : memref<?x?xf32, affine_map<(d0, d1)[s0, s1] -> (d0 * s1 + s0 + d1)>>, memref<?xf32, affine_map<(d0)[s0] -> (d0 + s0)>>) outs(%16 : memref<?x?xf32, affine_map<(d0, d1)[s0, s1] -> (d0 * s1 + s0 + d1)>>) {
-              ^bb0(%arg2: f32, %arg3: f32, %arg4: f32):  // no predecessors
-                %3 = arith.addf %arg2, %arg3 : f32
-                linalg.yield %3 : f32
-              }
-          }
-        }
-        return
-      }
-      hal.interface private @io  {
-        hal.interface.binding @arg0, set=0, binding=0, type="StorageBuffer"
-        hal.interface.binding @arg1, set=0, binding=1, type="StorageBuffer"
-        hal.interface.binding @ret0, set=0, binding=2, type="StorageBuffer"
-      }
-    }
-  }
-}
-//  CHECK-DAG: #[[CONFIG:.+]] = #iree_codegen.lowering.config<tile_sizes = {{\[}}[], [1, 4]{{\]}}, native_vector_size = [1, 4]>
-//  CHECK-DAG: #[[TRANSLATION:.+]] = #iree_codegen.translation.info<"CPUSingleTilingExpert", workload_per_wg = [64, 64]>
-//  CHECK-DAG: #[[MAP0:.+]] = affine_map<()[s0] -> (s0 ceildiv 64)>
-//      CHECK: hal.executable.entry_point public @add
-// CHECK-SAME:   translation.info = #[[TRANSLATION]]
-// CHECK-NEXT:   (%[[ARG0:[a-zA-Z0-9_]+]]: index
-// CHECK-SAME:    %[[ARG1:[a-zA-Z0-9_]+]]: index
-// CHECK-SAME:    %[[ARG2:[a-zA-Z0-9_]+]]: index)
-//  CHECK-DAG:    %[[C1:.+]] = arith.constant 1 : index
-//  CHECK-DAG:    %[[D0:.+]] = affine.apply #[[MAP0]]()[%[[ARG0]]]
-//  CHECK-DAG:    %[[D1:.+]] = affine.apply #[[MAP0]]()[%[[ARG1]]]
-//      CHECK:    hal.return %[[D0]], %[[D1]], %[[C1]] : index, index, index
-//      CHECK: linalg.generic
-// CHECK-SAME:     lowering.config = #[[CONFIG]]
-
-// -----
-
-=======
 #map0 = affine_map<()[s0, s1] -> (s0 * s1)>
 #map1 = affine_map<(d0)[s0, s1] -> (s1, -d0 + s0)>
 #map2 = affine_map<(d0, d1, d2, d3) -> (d0, d1, d2, d3)>
->>>>>>> db2bb1da
 hal.executable private @add4D  {
   hal.interface @io {
     hal.interface.binding @arg0, set=0, binding=0, type="StorageBuffer"
@@ -256,43 +171,6 @@
         %workgroup_count_y = hal.interface.workgroup.count[1] : index
         %workgroup_id_z = hal.interface.workgroup.id[2] : index
         %workgroup_count_z = hal.interface.workgroup.count[2] : index
-<<<<<<< HEAD
-        %28 = affine.apply affine_map<()[s0, s1] -> (s0 * s1)>()[%workgroup_size_z, %workgroup_id_z]
-        %29 = affine.apply affine_map<()[s0, s1] -> (s0 * s1)>()[%workgroup_size_z, %workgroup_count_z]
-        scf.for %arg20 = %28 to %M step %29 {
-          %8 = affine.apply affine_map<()[s0, s1] -> (s0 * s1)>()[%workgroup_size_y, %workgroup_id_y]
-          %9 = affine.apply affine_map<()[s0, s1] -> (s0 * s1)>()[%workgroup_size_y, %workgroup_count_y]
-          scf.for %arg0 = %8 to %N step %9 {
-            %10 = affine.apply affine_map<()[s0, s1] -> (s0 * s1)>()[%workgroup_size_x, %workgroup_id_x]
-            %11 = affine.apply affine_map<()[s0, s1] -> (s0 * s1)>()[%workgroup_size_x, %workgroup_count_x]
-            scf.for %arg1 = %10 to %K step %11 {
-              %212 = affine.min affine_map<(d0)[s0, s1] -> (s0, -d0 + s1)>(%arg20)[%workgroup_size_z, %M]
-              %12 = affine.min affine_map<(d0)[s0, s1] -> (s0, -d0 + s1)>(%arg0)[%workgroup_size_y, %N]
-              %13 = affine.min affine_map<(d0)[s0, s1] -> (s0, -d0 + s1)>(%arg1)[%workgroup_size_x, %K]
-              %14 = memref.subview %0[0, %arg20, %arg0, %arg1] [%B, %212, %12, %13] [1, 1, 1, 1]
-                : memref<?x?x?x?xf32> to
-                  memref<?x?x?x?xf32, affine_map<(d0, d1, d2, d3)[s0, s1, s2, s3] -> (d0 * s1 + s0 + d1 * s2 + d2 * s3 + d3)>>
-              %15 = memref.subview %2[0, %arg20, %arg0, %arg1] [%B, %212, %12, %13] [1, 1, 1, 1]
-                : memref<?x?x?x?xf32> to
-                  memref<?x?x?x?xf32, affine_map<(d0, d1, d2, d3)[s0, s1, s2, s3] -> (d0 * s1 + s0 + d1 * s2 + d2 * s3 + d3)>>
-              %16 = memref.subview %6[0, %arg20, %arg0, %arg1] [%B, %212, %12, %13] [1, 1, 1, 1]
-                 : memref<?x?x?x?xf32> to
-                   memref<?x?x?x?xf32, affine_map<(d0, d1, d2, d3)[s0, s1, s2, s3] -> (d0 * s1 + s0 + d1 * s2 + d2 * s3 + d3)>>
-              linalg.generic {
-                indexing_maps = [affine_map<(d0, d1, d2, d3) -> (d0, d1, d2, d3)>,
-                                 affine_map<(d0, d1, d2, d3) -> (d0, d1, d2, d3)>,
-                                 affine_map<(d0, d1, d2, d3) -> (d0, d1, d2, d3)>],
-                iterator_types = ["parallel", "parallel", "parallel", "parallel"]}
-                ins(%14, %15 :
-                      memref<?x?x?x?xf32, affine_map<(d0, d1, d2, d3)[s0, s1, s2, s3] -> (d0 * s1 + s0 + d1 * s2 + d2 * s3 + d3)>>,
-                      memref<?x?x?x?xf32, affine_map<(d0, d1, d2, d3)[s0, s1, s2, s3] -> (d0 * s1 + s0 + d1 * s2 + d2 * s3 + d3)>>)
-                outs(%16 :  memref<?x?x?x?xf32, affine_map<(d0, d1, d2, d3)[s0, s1, s2, s3] -> (d0 * s1 + s0 + d1 * s2 + d2 * s3 + d3)>>) {
-                ^bb0(%arg2: f32, %arg3: f32, %arg4: f32):  // no predecessors
-                  %3 = arith.addf %arg2, %arg3 : f32
-                  linalg.yield %3 : f32
-                }
-              }
-=======
         %11 = affine.apply #map0()[%workgroup_id_z, %workgroup_size_z]
         %12 = affine.apply #map0()[%workgroup_count_z, %workgroup_size_z]
         scf.for %arg0 = %11 to %1 step %12 {
@@ -314,7 +192,6 @@
                 linalg.yield %24 : f32
               } -> tensor<?x?x?x?xf32>
               flow.dispatch.tensor.store %23, %10, offsets = [0, %arg0, %arg1, %arg2], sizes = [%0, %17, %18, %19], strides = [1, 1, 1, 1] : tensor<?x?x?x?xf32> -> !flow.dispatch.tensor<writeonly:?x?x?x?xf32>{%0, %1, %2, %3}
->>>>>>> db2bb1da
             }
           }
         }
@@ -327,11 +204,8 @@
       }
     }
   }
-<<<<<<< HEAD
+}
 //  CHECK-DAG: #[[CONFIG:.+]] = #iree_codegen.lowering.config<tile_sizes = {{\[}}[], [1, 1, 1, 4]{{\]}}, native_vector_size = [1, 1, 1, 4]>
-=======
-}
->>>>>>> db2bb1da
 //  CHECK-DAG: #[[MAP0:.+]] = affine_map<()[s0] -> (s0 ceildiv 64)>
 //  CHECK-DAG: #[[TRANSLATION:.+]] = #iree_codegen.translation.info<"CPUSingleTilingExpert", workload_per_wg = [64, 64, 64]>
 //      CHECK: hal.executable.entry_point public @add4D
@@ -384,28 +258,6 @@
         %workgroup_count_y = hal.interface.workgroup.count[1] : index
         %workgroup_id_z = hal.interface.workgroup.id[2] : index
         %workgroup_count_z = hal.interface.workgroup.count[2] : index
-<<<<<<< HEAD
-        %28 = affine.apply affine_map<()[s0, s1] -> (s0 * s1)>()[%workgroup_size_z, %workgroup_id_z]
-        %29 = affine.apply affine_map<()[s0, s1] -> (s0 * s1)>()[%workgroup_size_z, %workgroup_count_z]
-        scf.for %arg20 = %28 to %B step %29 {
-          %8 = affine.apply affine_map<()[s0, s1] -> (s0 * s1)>()[%workgroup_size_y, %workgroup_id_y]
-          %9 = affine.apply affine_map<()[s0, s1] -> (s0 * s1)>()[%workgroup_size_y, %workgroup_count_y]
-          scf.for %arg0 = %8 to %M step %9 {
-            %10 = affine.apply affine_map<()[s0, s1] -> (s0 * s1)>()[%workgroup_size_x, %workgroup_id_x]
-            %11 = affine.apply affine_map<()[s0, s1] -> (s0 * s1)>()[%workgroup_size_x, %workgroup_count_x]
-            scf.for %arg1 = %10 to %N step %11 {
-              %212 = affine.min affine_map<(d0)[s0, s1] -> (s0, -d0 + s1)>(%arg20)[%workgroup_size_z, %B]
-              %12 = affine.min affine_map<(d0)[s0, s1] -> (s0, -d0 + s1)>(%arg0)[%workgroup_size_y, %N]
-              %13 = memref.subview %0[%arg20, %arg0, 0] [%212, %12, %K] [1, 1, 1] : memref<?x?x?xf32> to memref<?x?x?xf32, affine_map<(d0, d1, d2)[s0, s1, s2] -> (d0 * s1 + s0 + d1 * s2 + d2)>>
-              %14 = affine.min affine_map<(d0)[s0, s1] -> (s0, -d0 + s1)>(%arg1)[%workgroup_size_x, %M]
-              %15 = memref.subview %2[%arg20, 0, %arg1] [%212, %K, %14] [1, 1, 1] : memref<?x?x?xf32> to memref<?x?x?xf32, affine_map<(d0, d1, d2)[s0, s1, s2] -> (d0 * s1 + s0 + d1 * s2 + d2)>>
-              %16 = memref.subview %4[%arg20, %arg0, %arg1] [%212, %12, %14] [1, 1, 1] : memref<?x?x?xf32> to memref<?x?x?xf32, affine_map<(d0, d1, d2)[s0, s1, s2] -> (d0 * s1 + s0 + d1 * s2 + d2)>>
-              %17 = memref.alloc(%212, %12, %14) : memref<?x?x?xf32>
-              linalg.copy(%16, %17) : memref<?x?x?xf32, affine_map<(d0, d1, d2)[s0, s1, s2] -> (d0 * s1 + s0 + d1 * s2 + d2)>>, memref<?x?x?xf32>
-              linalg.batch_matmul ins(%13, %15 : memref<?x?x?xf32, affine_map<(d0, d1, d2)[s0, s1, s2] -> (d0 * s1 + s0 + d1 * s2 + d2)>>, memref<?x?x?xf32, affine_map<(d0, d1, d2)[s0, s1, s2] -> (d0 * s1 + s0 + d1 * s2 + d2)>>) outs(%17 : memref<?x?x?xf32>)
-              %18 = memref.subview %6[%arg20, %arg0, %arg1] [%212, %12, %14] [1, 1, 1] : memref<?x?x?xf32> to memref<?x?x?xf32, affine_map<(d0, d1, d2)[s0, s1, s2] -> (d0 * s1 + s0 + d1 * s2 + d2)>>
-              linalg.copy(%17, %18) : memref<?x?x?xf32>, memref<?x?x?xf32, affine_map<(d0, d1, d2)[s0, s1, s2] -> (d0 * s1 + s0 + d1 * s2 + d2)>>
-=======
         %9 = affine.apply #map0()[%workgroup_id_z, %workgroup_size_z]
         %10 = affine.apply #map0()[%workgroup_count_z, %workgroup_size_z]
         scf.for %arg0 = %9 to %0 step %10 {
@@ -427,7 +279,6 @@
               %24 = linalg.fill(%cst, %23) : f32, tensor<?x?x?xf32> -> tensor<?x?x?xf32>
               %25 = linalg.batch_matmul ins(%17, %19 : tensor<?x?x?xf32>, tensor<?x?x?xf32>) outs(%24 : tensor<?x?x?xf32>) -> tensor<?x?x?xf32>
               flow.dispatch.tensor.store %25, %8, offsets = [%arg0, %arg1, %arg2], sizes = [%15, %16, %18], strides = [1, 1, 1] : tensor<?x?x?xf32> -> !flow.dispatch.tensor<writeonly:?x?x?xf32>{%0, %1, %5}
->>>>>>> db2bb1da
             }
           }
         }
